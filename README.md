[![codecov](https://codecov.io/gh/MannLabs/alphastats/branch/main/graph/badge.svg?token=HY4A0KKLRI)](https://codecov.io/gh/MannLabs/alphastats)


# AlphaStats

An open-source Python package of the AlphaStats ecosystem from the [Mann Labs at the Max Planck Institute of Biochemistry](https://www.biochem.mpg.de/mann).

The full documentation can be found [here](mannlabs.github.io/alphastats/).

* [**About**](#about)
* [**Installation**](#installation)
* [**Usage**](#usage)
* [**Troubleshooting**](#troubleshooting)
* [**Citations**](#citations)
* [**License**](#license)
* [**How to contribute**](#how-to-contribute)
* [**Changelog**](#changelog)

---
## About
An open-source Python package for downstream mass spectrometry downstream data analysis from the [Mann Labs at the Max Planck Institute of Biochemistry](https://www.biochem.mpg.de/mann).

---
<<<<<<< HEAD
## License

AlphaStats was developed by the [Mann Group, Novo Nordisk Foundation Center for Protein Research](https://www.cpr.ku.dk/research/proteomics/mann/) and is freely available with an [Apache License](LICENSE.txt). External Python packages (available in the [requirements](requirements) folder) have their own licenses, which can be consulted on their respective websites.
=======
>>>>>>> 80969bc0

## Installation

AlphaStats can be installed in an existing Python 3.8 environment with a single `bash` command. *This `bash` command can also be run directly from within a Jupyter notebook by prepending it with a `!`*:

```bash
pip install alphastats
```
<<<<<<< HEAD

Next, download the AlphaStats repository from GitHub either directly or with a `git` command. This creates a new alphastats subfolder in your current directory.

```bash
git clone https://github.com/MannLabs/alphastats.git
```

For any Python package, it is highly recommended to use a separate [conda virtual environment](https://docs.conda.io/en/latest/), as otherwise *dependancy conflicts can occur with already existing packages*.

```bash
conda create --name alphastats python=3.8 -y
conda activate alphastats
```

Finally, AlphaStats and all its [dependancies](requirements) need to be installed. To take advantage of all features and allow development (with the `-e` flag), this is best done by also installing the [development dependencies](requirements/requirements_development.txt) instead of only the [core dependencies](requirements/requirements.txt):

```bash
pip install -e "./alphastats[development]"
```

=======
>>>>>>> 80969bc0
---
## Usage

AlphaStats can be imported as a Python package into any Python script or notebook with the command `import alphastats`.

A brief [Jupyter notebook tutorial](nbs/workflow_mq.ipynb) on how to use the API is also present in the [nbs folder](nbs).

---
## Troubleshooting

In case of issues, check out the following:

* [Issues](https://github.com/MannLabs/alphastats/issues): Try a few different search terms to find out if a similar problem has been encountered before
* [Discussions](https://github.com/MannLabs/alphastats/discussions): Check if your problem or feature requests has been discussed before.

---
## Citations

There are currently no plans to draft a manuscript.

---
## License

AlphaStats was developed by the [Mann Labs at the Max Planck Institute of Biochemistry](https://www.biochem.mpg.de/mann) and is freely available with an [Apache License](LICENSE.txt). External Python packages (available in the [requirements](requirements) folder) have their own licenses, which can be consulted on their respective websites.

---
## How to contribute

If you like this software, you can give us a [star](https://github.com/MannLabs/alphastats/stargazers) to boost our visibility! All direct contributions are also welcome. Feel free to post a new [issue](https://github.com/MannLabs/alphastats/issues) or clone the repository and create a [pull request](https://github.com/MannLabs/alphastats/pulls) with a new branch. For an even more interactive participation, check out the [discussions](https://github.com/MannLabs/alphastats/discussions) and the [the Contributors License Agreement](misc/CLA.md).

---
## Changelog

See the [HISTORY.md](HISTORY.md) for a full overview of the changes made in each version.<|MERGE_RESOLUTION|>--- conflicted
+++ resolved
@@ -21,12 +21,6 @@
 An open-source Python package for downstream mass spectrometry downstream data analysis from the [Mann Labs at the Max Planck Institute of Biochemistry](https://www.biochem.mpg.de/mann).
 
 ---
-<<<<<<< HEAD
-## License
-
-AlphaStats was developed by the [Mann Group, Novo Nordisk Foundation Center for Protein Research](https://www.cpr.ku.dk/research/proteomics/mann/) and is freely available with an [Apache License](LICENSE.txt). External Python packages (available in the [requirements](requirements) folder) have their own licenses, which can be consulted on their respective websites.
-=======
->>>>>>> 80969bc0
 
 ## Installation
 
@@ -35,29 +29,6 @@
 ```bash
 pip install alphastats
 ```
-<<<<<<< HEAD
-
-Next, download the AlphaStats repository from GitHub either directly or with a `git` command. This creates a new alphastats subfolder in your current directory.
-
-```bash
-git clone https://github.com/MannLabs/alphastats.git
-```
-
-For any Python package, it is highly recommended to use a separate [conda virtual environment](https://docs.conda.io/en/latest/), as otherwise *dependancy conflicts can occur with already existing packages*.
-
-```bash
-conda create --name alphastats python=3.8 -y
-conda activate alphastats
-```
-
-Finally, AlphaStats and all its [dependancies](requirements) need to be installed. To take advantage of all features and allow development (with the `-e` flag), this is best done by also installing the [development dependencies](requirements/requirements_development.txt) instead of only the [core dependencies](requirements/requirements.txt):
-
-```bash
-pip install -e "./alphastats[development]"
-```
-
-=======
->>>>>>> 80969bc0
 ---
 ## Usage
 
