import plotly
import seaborn as sns
import plotly.graph_objects as go

<<<<<<< HEAD
=======
plotly.io.templates["alphastats_colors"] = plotly.graph_objects.layout.Template(
    layout=plotly.graph_objects.Layout(
        paper_bgcolor="rgba(0,0,0,0)",
        plot_bgcolor="rgba(0,0,0,0)",
        colorway=[
            "#009599",
            "#005358",
            "#772173",
            "#B65EAF",  # pink
            "#A73A00",
            "#6490C1",
            "#FF894F",
            "#2B5E8B",
            "#A87F32",
        ],
    )
)

plotly.io.templates.default = "simple_white+alphastats_colors"
>>>>>>> be877216

class PlotUtils:
    def __init__(self) -> None:
        pass

    @staticmethod
    def _update_colors_plotly(fig, color_dict):
        # plotly doesnt allow to assign color to certain group
        # update instead the figure in form of a dict
        # color_dict with group_variable/legendgroup as key, and corresponding color as value
        fig_dict = fig.to_plotly_json()
        data_dict_list = fig_dict.get("data")
        for count, group in enumerate(data_dict_list):
            group_variable = group.get("legendgroup")
            group_color = color_dict.get(group_variable)
            fig_dict["data"][count]["marker"]["color"] = group_color
        # convert dict back to plotly figure
        return go.Figure(fig_dict)

    def _update_figure_attributes(
        self, figure_object, plotting_data, preprocessing_info, method=None
    ):
        setattr(figure_object, "plotting_data", plotting_data)
        setattr(figure_object, "preprocessing", preprocessing_info)
        setattr(figure_object, "method", method)
        return figure_object


class plotly_object(plotly.graph_objs._figure.Figure):
    plotting_data = None
    preprocessing = None
    method = None


class seaborn_object(sns.matrix.ClusterGrid):
    plotting_data = None
    preprocessing = None
    method = None<|MERGE_RESOLUTION|>--- conflicted
+++ resolved
@@ -2,8 +2,7 @@
 import seaborn as sns
 import plotly.graph_objects as go
 
-<<<<<<< HEAD
-=======
+
 plotly.io.templates["alphastats_colors"] = plotly.graph_objects.layout.Template(
     layout=plotly.graph_objects.Layout(
         paper_bgcolor="rgba(0,0,0,0)",
@@ -23,7 +22,7 @@
 )
 
 plotly.io.templates.default = "simple_white+alphastats_colors"
->>>>>>> be877216
+
 
 class PlotUtils:
     def __init__(self) -> None:
