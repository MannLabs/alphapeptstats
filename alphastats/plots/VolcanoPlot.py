--- conflicted
+++ resolved
@@ -159,14 +159,10 @@
 
         transposed = self.dataset.mat.transpose()
 
-<<<<<<< HEAD
         if (
-            self.dataset.preprocessing_info[PreprocessingStateKeys.NORMALIZATION]
+            self.dataset.preprocessing_info[PreprocessingStateKeys.LOG2_TRANSFORMED]
             is None
         ):
-=======
-        if self.dataset.preprocessing_info["Log2-transformed"] is None:
->>>>>>> 1c8b39e1
             # needs to be lpog2 transformed for fold change calculations
             transposed = transposed.transform(lambda x: np.log2(x))
 
