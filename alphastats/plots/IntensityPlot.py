--- conflicted
+++ resolved
@@ -143,41 +143,18 @@
     def _plot(self):
         if self.method == "violin":
             fig = px.violin(
-<<<<<<< HEAD
-                self.prepared_df,
-                y=self.protein_id,
-                x=self.group,
-                color=self.group,
-                labels={self.protein_id: self.y_label},
-=======
                 self.prepared_df, y=self.protein_id, x=self.group, color=self.group, labels={self.protein_id: self.y_label},
                 template="simple_white+alphastats_colors"
->>>>>>> be877216
             )
 
         elif self.method == "box":
             fig = px.box(
-<<<<<<< HEAD
-                self.prepared_df,
-                y=self.protein_id,
-                x=self.group,
-                color=self.group,
-                labels={self.protein_id: self.y_label},
-=======
                 self.prepared_df, y=self.protein_id, x=self.group, color=self.group, labels={self.protein_id: self.y_label},
                 template="simple_white+alphastats_colors"
->>>>>>> be877216
             )
 
         elif self.method == "scatter":
             fig = px.scatter(
-<<<<<<< HEAD
-                self.prepared_df,
-                y=self.protein_id,
-                x=self.group,
-                color=self.group,
-                labels={self.protein_id: self.y_label},
-=======
                  self.prepared_df, y=self.protein_id, x=self.group, color=self.group, labels={self.protein_id: self.y_label},
                  template="simple_white+alphastats_colors"
             )
@@ -186,7 +163,6 @@
             fig = px.violin(
                  self.prepared_df, y=self.protein_id, x=self.group, color=self.group, labels={self.protein_id: self.y_label},
                  box=True, points="all", template= "simple_white+alphastats_colors"
->>>>>>> be877216
             )
 
         else:
