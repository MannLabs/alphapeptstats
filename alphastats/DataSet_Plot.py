from audioop import add
from turtle import color
import sklearn
import logging
import plotly.express as px
import plotly
import scipy
import sklearn.manifold
from alphastats.utils import ignore_warning, check_for_missing_values
import plotly.graph_objects as go
import numpy as np
import plotly.figure_factory as ff
import seaborn as sns
import pandas as pd
from scipy.spatial.distance import pdist, squareform
import random
from umap import UMAP

# make own alphastats theme
plotly.io.templates["alphastats_colors"] = plotly.graph_objects.layout.Template(
    layout=plotly.graph_objects.Layout(
        paper_bgcolor="rgba(0,0,0,0)",
        plot_bgcolor="rgba(0,0,0,0)",
        colorway=[
            "#009599",
            "#005358",
            "#772173",
            "#B65EAF",  # pink
            "#A73A00",
            "#6490C1",
            "#FF894F",
            "#2B5E8B",
            "#A87F32",
        ],
    )
)

plotly.io.templates.default = "simple_white+alphastats_colors"


class plotly_object(plotly.graph_objs._figure.Figure):
    plotting_data = None
    preprocessing = None
    method = None


class seaborn_object(plotly.graph_objs._figure.Figure):
    plotting_data = None
    preprocessing = None
    method = None


class Plot:
    @staticmethod
    def _update_colors_plotly(fig, color_dict):
        #  plotly doesnt allow to assign color to certain group
        # update instead the figure in form of a dict
        # color_dict with group_variable/legendgroup as key, and corresponding color as value
        fig_dict = fig.to_plotly_json()
        data_dict_list = fig_dict.get("data")
        for count, group in enumerate(data_dict_list):
            group_variable = group.get("legendgroup")
            group_color = color_dict.get(group_variable)
            fig_dict["data"][count]["marker"]["color"] = group_color
        # convert dict back to plotly figure
        return go.Figure(fig_dict)

    @staticmethod
    def _add_circles_to_scatterplot(fig):
        # called by _plot_dimensionality_reduction()
        # convert figure to dict and extract information
        fig_dict = fig.to_plotly_json().get("data")
        for group in fig_dict:
            # get coordinates for the group
            x_vector = group.get("x")
            y_vector = group.get("y")
            # get color of the group to color circle in the same color
            group_color = group.get("marker").get("color")
            fig.add_shape(
                type="circle",
                xref="x",
                yref="y",
                x0=min(x_vector),
                y0=min(y_vector),
                x1=max(x_vector),
                y1=max(y_vector),
                opacity=0.2,
                fillcolor=group_color,
                line_color=group_color,
            )
        return fig

    def _update_figure_attributes(self, figure_object, plotting_data, method=None):
        setattr(figure_object, "plotting_data", plotting_data)
        setattr(figure_object, "preprocessing", self.preprocessing_info)
        setattr(figure_object, "method", method)
        return figure_object

    def _volcano_add_labels(self, result_df, figure_object):

        if self.gene_names is not None:
            label_column = self.gene_names
        else:
            label_column = self.index_column

        result_df["label"] = np.where(
            result_df.color != "non-significant", result_df[label_column], ""
        )
        #  replace nas with empty string (can cause error when plotting with gene names)
        result_df["label"] = result_df["label"].fillna("")
        result_df = result_df[result_df["label"] != ""]

        for x, y, label_column in result_df[
            ["log2fc", "-log10(p-value)", label_column]
        ].itertuples(index=False):
            figure_object.add_annotation(
                x=x, y=y, text=label_column, showarrow=False, yshift=10
            )
        return figure_object

    @check_for_missing_values
    def _plot_dimensionality_reduction(self, group, method, circle, **kwargs):
        # function for plot_pca and plot_tsne
        # subset matrix so it matches with metadata
        if group:
            mat = self._subset()
            self.metadata[group] = self.metadata[group].apply(str)
            group_color = self.metadata[group]
            sample_names = self.metadata["sample"].to_list()
        else:
            mat = self.mat
            group_color = group
            sample_names = mat.reset_index(level=0)["index"].to_list()
        mat = mat.fillna(0)

        if method == "pca":
            pca = sklearn.decomposition.PCA(n_components=2)
            components = pca.fit_transform(mat)
            labels = {
                "0": "PC 1 (%.2f%%)" % (pca.explained_variance_ratio_[0] * 100),
                "1": "PC 2 (%.2f%%)" % (pca.explained_variance_ratio_[1] * 100),
            }

        elif method == "tsne":
            tsne = sklearn.manifold.TSNE(n_components=2, verbose=1, **kwargs)
            components = tsne.fit_transform(mat)
            labels = {
                "0": "Dimension 1",
                "1": "Dimension 2",
            }

        elif method == "umap":
            umap_2d = UMAP(n_components=2, init="random", random_state=0)
            components = umap_2d.fit_transform(mat)
            labels = {
                "0": "",
                "1": "",
            }

        components = pd.DataFrame(components)
        components["sample"] = sample_names

        fig = px.scatter(
            components,
            x=0,
            y=1,
            labels=labels,
            color=group_color,
            hover_data=[components["sample"]],
        )

        # rename hover_data_0 to sample
        fig_dict = fig.to_plotly_json()
        data = fig_dict.get("data")

        for count, d in enumerate(data):
            hover = d.get("hovertemplate").replace("hover_data_0", "sample")
            fig_dict["data"][count]["hovertemplate"] = hover
        fig = go.Figure(fig_dict)

        #  save plotting data in figure object
        fig = plotly_object(fig)
        fig = self._update_figure_attributes(
            figure_object=fig, plotting_data=pd.DataFrame(components), method=method
        )

        # draw circles around plotted groups
        if circle is True and group is not None:
            fig = self._add_circles_to_scatterplot(fig)

        if group:
            fig.update_layout(legend_title_text=group)

        return fig

    def plot_pca(self, group=None, circle=False):
        """Plot Principal Component Analysis (PCA)

        Args:
            group (str, optional): column in metadata that should be used for coloring. Defaults to None.
            circle (bool, optional): draw circle around each group. Defaults to False.

        Returns:
            plotly.graph_objects._figure.Figure: PCA plot
        """
        return self._plot_dimensionality_reduction(
            group=group, method="pca", circle=circle
        )

    def plot_tsne(self, group=None, circle=False, perplexity=30, n_iter=1000):
        """Plot t-distributed stochastic neighbor embedding (t-SNE)

        Args:
            group (str, optional): column in metadata that should be used for coloring. Defaults to None.
            circle (bool, optional): draw circle around each group. Defaults to False.

        Returns:
            plotly.graph_objects._figure.Figure: t-SNE plot
        """
        return self._plot_dimensionality_reduction(
            group=group,
            method="tsne",
            circle=circle,
            perplexity=perplexity,
            n_iter=n_iter,
        )

    def plot_umap(self, group=None, circle=False):
        """Plot Uniform Manifold Approximation and Projection for Dimension Reduction

        Args:
            group (str, optional): column in metadata that should be used for coloring. Defaults to None.
            circle (bool, optional): draw circle around each group. Defaults to False.

        Returns:
            plotly.graph_objects._figure.Figure: UMAP plot
        """
        return self._plot_dimensionality_reduction(
            group=group, method="umap", circle=circle
        )

    def plot_correlation_matrix(self, method="pearson"):
        """Plot Correlation Matrix

        Args:
            method (str, optional): orrelation coefficient "pearson", "kendall" (Kendall Tau correlation) 
            or "spearman" (Spearman rank correlation). Defaults to "pearson".

        Returns:
            plotly.graph_objects._figure.Figure: Correlation matrix
        """
        corr_matrix = self.mat.transpose().corr(method=method)
        plot = px.imshow(corr_matrix)
        return plot

    def plot_sampledistribution(self, method="violin", color=None, log_scale=False):
        """Plot Intensity Distribution for each sample. Either Violin or Boxplot

        Args:
            method (str, optional): Violinplot = "violin", Boxplot = "box". Defaults to "violin".
            color (_type_, optional): A metadata column used to color the boxes. Defaults to None.
            log_scale (bool, optional): yaxis in logarithmic scale. Defaults to False.

        Returns:
             plotly.graph_objects._figure.Figure: Plotly Sample Distribution Plot
        """

        # create long df
        df = self.mat.unstack().reset_index()
        df.rename(columns={"level_1": "sample", 0: "Intensity"}, inplace=True)

        if color is not None:
            df = df.merge(self.metadata, how="inner", on=["sample"])

        if method == "violin":
            fig = px.violin(df, x="sample", y="Intensity", color=color)

        elif method == "box":
            fig = px.box(df, x="sample", y="Intensity", color=color)

        else:
            raise ValueError(
                f"{method} is not available."
                + "Please select from 'violin' for Violinplot or 'box' for Boxplot."
            )

        if log_scale:
            fig.update_layout(yaxis=dict(type="log"))
        return fig

    @staticmethod
    def _add_significance(plot):
        # add sginficance pvalue, and stars to pairwise intensity plot
        plot_dict = plot.to_plotly_json()
        data = plot_dict.get("data")

        if len(data) != 2:
            logging.warning(
                "Signficane can only be estimated when there are two groups plotted."
            )
            return plot

        group1, group2 = data[0]["name"], data[1]["name"]
        y_array1, y_array2 = data[0]["y"], data[1]["y"]
        #  do ttest
        pvalue = scipy.stats.ttest_ind(y_array1, y_array2).pvalue

        if pvalue < 0.001:
            significance_level = "***"
        elif pvalue < 0.01:
            significance_level = "**"
        elif pvalue < 0.05:
            significance_level = "*"
        else:
            significance_level = "-"

        pvalue_text = "<i>p=" + str(round(pvalue, 4)) + "</i>"

        y_max = np.concatenate((y_array1, y_array2)).max()
        # add connecting bar for pvalue
        plot.add_trace(
            go.Scatter(
                x=[group1, group1, group2, group2],
                y=[y_max * 1.1, y_max * 1.15, y_max * 1.15, y_max * 1.1],
                fill=None,
                mode="lines",
                line=dict(color="rgba(0,0,0,1)", width=1),
                showlegend=False,
            )
        )

        # Add p-values
        plot.add_annotation(
            text=pvalue_text,
            name="p-value",
            xref="paper",
            yref="paper",
            x=0.5,
            y=0.95,
            showarrow=False,
            font=dict(size=12, color="black"),
        )

        plot.add_annotation(
            text=significance_level,
            name="significance",
            xref="paper",
            yref="paper",
            x=0.5,
            y=1.002,
            showarrow=False,
            font=dict(size=12, color="black"),
        )

        plot.update_layout(width=600, height=700)
        return plot

    def plot_intensity(
        self,
        protein_id,
        group=None,
        subgroups=None,
        method="box",
        add_significance=False,
        log_scale=False,
    ):
        """Plot Intensity of individual Protein/ProteinGroup 

        Args:
            ID (str): ProteinGroup ID
            group (str, optional): A metadata column used for grouping. Defaults to None.
            subgroups (list, optional): Select variables from the group column. Defaults to None.
            method (str, optional):  Violinplot = "violin", Boxplot = "box", Scatterplot = "scatter". Defaults to "box".
            add_significance (bool, optional): add p-value bar, only possible when two groups are compared. Default False.
            log_scale (bool, optional): yaxis in logarithmic scale. Defaults to False.

        Returns:
            plotly.graph_objects._figure.Figure: Plotly Plot
        """
        #  TODO use difflib to find similar ProteinId if ProteinGroup is not present
        df = self.mat[[protein_id]].reset_index().rename(columns={"index": "sample"})
        df = df.merge(self.metadata, how="inner", on=["sample"])

        if subgroups is not None:
            df = df[df[group].isin(subgroups)]

        y_label = protein_id + " - " + self.intensity_column.replace("[sample]", "")

        if method == "violin":
            fig = px.violin(
                df, y=protein_id, x=group, color=group, labels={protein_id: y_label}
            )

        elif method == "box":
            fig = px.box(
                df, y=protein_id, x=group, color=group, labels={protein_id: y_label}
            )

        elif method == "scatter":
            fig = px.scatter(
                df, y=protein_id, x=group, color=group, labels={protein_id: y_label}
            )

        else:
            raise ValueError(
                f"{method} is not available."
                + "Please select from 'violin' for Violinplot, 'box' for Boxplot and 'scatter' for Scatterplot."
            )

        if log_scale:
            fig.update_layout(yaxis=dict(type="log"))

        if add_significance:
            fig = self._add_significance(fig)

        return fig

    def _add_metadata_column(self, group1_list, group2_list):

        # create new column in metadata with defined groups
        metadata = self.metadata

        sample_names = metadata["sample"].to_list()
        misc_samples = list(set(group1_list + group2_list) - set(sample_names))
        if len(misc_samples) > 0:
            raise ValueError(
                f"Sample names: {misc_samples} are not described in Metadata."
            )

        column = "comparison_column"
        conditons = [
            metadata["sample"].isin(group1_list),
            metadata["sample"].isin(group2_list),
        ]
        choices = ["group1", "group2"]
        metadata[column] = np.select(conditons, choices, default=np.nan)
        self.metadata = metadata

        return column, "group1", "group2"

    @ignore_warning(RuntimeWarning)
    def plot_volcano(
        self,
        group1,
        group2,
        column=None,
        method="ttest",
        labels=False,
        min_fc=1,
        alpha=0.05,
        draw_line=True,
    ):
        """Plot Volcano Plot

        Args:
            column (str): column name in the metadata file with the two groups to compare
            group1 (str/list): name of group to compare needs to be present in column or list of sample names to compare
            group2 (str/list): name of group to compare needs to be present in column  or list of sample names to compare
            method (str): "anova", "wald", "ttest", Defaul ttest.
            labels (bool): Add text labels to significant Proteins, Default False.
            alpha(float,optional): p-value cut off.
            min_fc (float): Minimum fold change
            draw_line(boolean): whether to draw cut off lines.
           

        Returns:
            plotly.graph_objects._figure.Figure: Volcano Plot
        """

<<<<<<< HEAD
=======
        if isinstance(group1, list) and isinstance(group2, list):
            column, group1, group2 = self._add_metadata_column(group1, group2)

        if column is None:
            raise ValueError(
                "Column containing group1 and group2 needs to be specified"
            )

>>>>>>> 7afd2df1
        if method == "wald":

            print(
                "Calculating differential expression analysis using wald test. Fitting generalized linear model..."
            )
            result_df = self.perform_diff_expression_analysis(
                column=column, group1=group1, group2=group2, method="wald"
            )
            pvalue_column = "qval"

        elif method == "ttest":

            print("Calculating t-test...")
            result_df = self.perform_diff_expression_analysis(
                column=column, group1=group1, group2=group2, method="ttest"
            )
            pvalue_column = "pval"

        elif method == "anova":

            print("Calculating ANOVA with follow-up tukey test...")

            result_df = self.anova(column=column, protein_ids="all", tukey=True)
            group1_samples = self.metadata[self.metadata[column] == group1][
                "sample"
            ].tolist()
            group2_samples = self.metadata[self.metadata[column] == group2][
                "sample"
            ].tolist()

            mat_transpose = self.mat.transpose()
            fc = self._calculate_foldchange(
                mat_transpose, group1_samples, group2_samples
            )

            #  check how column is ordered
            pvalue_column = group1 + " vs. " + group2 + " Tukey Test"

            if pvalue_column not in fc.columns:
                pvalue_column = group2 + " vs. " + group1 + " Tukey Test"

            result_df = result_df.reset_index().merge(
                fc.reset_index(), on=self.index_column
            )

        else:
            raise ValueError(
                f"{method} is not available."
                + "Please select from 'ttest' or 'anova' for anova with follow up tukey or 'wald' for wald-test using."
            )

        result_df = result_df[(result_df["log2fc"] < 10) & (result_df["log2fc"] > -10)]
        result_df["-log10(p-value)"] = -np.log10(result_df[pvalue_column])

        alpha = -np.log10(alpha)
        # add color variable to plot
        condition = [
            (result_df["log2fc"] < -min_fc) & (result_df["-log10(p-value)"] > alpha),
            (result_df["log2fc"] > min_fc) & (result_df["-log10(p-value)"] > alpha),
        ]
        value = ["down", "up"]
        result_df["color"] = np.select(condition, value, default="non-significant")

        # additional labeling with gene names
        hover_data = [self.index_column]

        if self.gene_names is not None:
            result_df = pd.merge(
                result_df,
                self.rawdata[[self.gene_names, self.index_column]],
                on=self.index_column,
                how="left",
            )
            hover_data.append(self.gene_names)

        # create volcano plot
        volcano_plot = px.scatter(
            result_df,
            x="log2fc",
            y="-log10(p-value)",
            color="color",
            hover_data=hover_data,
        )

        if labels:
            volcano_plot = self._volcano_add_labels(
                result_df=result_df, figure_object=volcano_plot
            )

        #  save plotting data in figure object
        volcano_plot = plotly_object(volcano_plot)
        volcano_plot = self._update_figure_attributes(
            figure_object=volcano_plot, plotting_data=result_df, method=method
        )
<<<<<<< HEAD
=======

        if draw_line:
            volcano_plot.add_hline(
                y=alpha, line_width=1, line_dash="dash", line_color="#8c8c8c"
            )
            volcano_plot.add_vline(
                x=min_fc, line_width=1, line_dash="dash", line_color="#8c8c8c"
            )
            volcano_plot.add_vline(
                x=-min_fc, line_width=1, line_dash="dash", line_color="#8c8c8c"
            )

>>>>>>> 7afd2df1
        # update coloring
        color_dict = {"non-significant": "#404040", "up": "#B65EAF", "down": "#009599"}
        volcano_plot = self._update_colors_plotly(volcano_plot, color_dict=color_dict)
        volcano_plot.update_layout(showlegend=False)
        volcano_plot.update_layout(width=600, height=700)
        return volcano_plot

    def _clustermap_create_label_bar(self, label, metadata_df):
        colorway = [
            "#009599",
            "#005358",
            "#772173",
            "#B65EAF",
            "#A73A00",
            "#6490C1",
            "#FF894F",
        ]

        s = metadata_df[label]
        su = s.unique()
        colors = sns.light_palette(random.choice(colorway), len(su))
        lut = dict(zip(su, colors))
        color_label = s.map(lut)

        return color_label, lut, s

    @check_for_missing_values
    def plot_clustermap(
        self, label_bar=None, only_significant=False, group=None, subgroups=None
    ):
        """Plot a matrix dataset as a hierarchically-clustered heatmap

        Args:
            label_bar (str, optional): column/variable name described in the metadata. Will be plotted as bar above the heatmap to see wheteher groups are clustering together. Defaults to None.. Defaults to None.
            only_significant (bool, optional): performs ANOVA and only signficantly different proteins will be clustered (p<0.05). Defaults to False.
            group (str, optional): group containing subgroups that should be clustered. Defaults to None.
            subgroups (list, optional): variables in group that should be plotted. Defaults to None.

        Returns:
             ClusterGrid: Clustermap
        """

        df = self.mat.loc[:, (self.mat != 0).any(axis=0)]

        if group is not None and subgroups is not None:
            metadata_df = self.metadata[
                self.metadata[group].isin(subgroups + ["sample"])
            ]
            samples = metadata_df["sample"]
            df = df.filter(items=samples, axis=0)

        else:
            metadata_df = self.metadata

        if only_significant and group is not None:
            anova_df = self.anova(column=group, tukey=False)
            significant_proteins = anova_df[anova_df["ANOVA_pvalue"] < 0.05][
                self.index_column
            ].to_list()
            df = df[significant_proteins]

        if label_bar is not None:
            label_bar, lut, s = self._clustermap_create_label_bar(
                label_bar, metadata_df
            )

        df = self.mat.loc[:, (self.mat != 0).any(axis=0)]

        fig = sns.clustermap(df.transpose(), col_colors=label_bar)

        if label_bar is not None:
            for label in s.unique():
                fig.ax_col_dendrogram.bar(
                    0, 0, color=lut[label], label=label, linewidth=0
                )
                fig.ax_col_dendrogram.legend(loc="center", ncol=6)
        return fig

    @check_for_missing_values
    def plot_dendrogram(
        self, linkagefun=lambda x: scipy.cluster.hierarchy.linkage(x, "complete")
    ):
        """Plot Hierarichical Clustering Dendrogram. This is a wrapper around: 
        https://plotly.com/python-api-reference/generated/plotly.figure_factory.create_dendrogram.html

        Args:
            linkagefun (_type_, optional): Function to compute the linkage matrix from
                               the pairwise distance. Defaults to lambdax:scipy.cluster.hierarchy.linkage(x, "complete").

        Raises:
            ValueError: If data contains missing values, is not imputed

        Returns:
            plotly.figure_factory.create_dendrogram: dendrogram Plotly figure object
        """
        # of anova results
        # general of a subset of proteins
        fig = plotly.figure_factory.create_dendrogram(
            self.mat, labels=self.mat.index, linkagefun=linkagefun
        )
        return fig<|MERGE_RESOLUTION|>--- conflicted
+++ resolved
@@ -467,8 +467,6 @@
             plotly.graph_objects._figure.Figure: Volcano Plot
         """
 
-<<<<<<< HEAD
-=======
         if isinstance(group1, list) and isinstance(group2, list):
             column, group1, group2 = self._add_metadata_column(group1, group2)
 
@@ -477,7 +475,6 @@
                 "Column containing group1 and group2 needs to be specified"
             )
 
->>>>>>> 7afd2df1
         if method == "wald":
 
             print(
@@ -572,8 +569,6 @@
         volcano_plot = self._update_figure_attributes(
             figure_object=volcano_plot, plotting_data=result_df, method=method
         )
-<<<<<<< HEAD
-=======
 
         if draw_line:
             volcano_plot.add_hline(
@@ -586,7 +581,6 @@
                 x=-min_fc, line_width=1, line_dash="dash", line_color="#8c8c8c"
             )
 
->>>>>>> 7afd2df1
         # update coloring
         color_dict = {"non-significant": "#404040", "up": "#B65EAF", "down": "#009599"}
         volcano_plot = self._update_colors_plotly(volcano_plot, color_dict=color_dict)
