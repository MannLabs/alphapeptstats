--- conflicted
+++ resolved
@@ -3,10 +3,14 @@
 import pandas as pd
 from openai import OpenAI, OpenAIError, AuthenticationError
 
-<<<<<<< HEAD
 from alphastats.gui.utils.analysis_helper import (
     check_if_options_are_loaded,
+    display_df,
     display_figure,
+    download_figure,
+    download_preprocessing_info,
+    get_analysis,
+    load_options,
     save_plot_to_session_state,
     gui_volcano_plot_differential_expression_analysis,
     helper_compare_two_groups,
@@ -14,66 +18,16 @@
 from alphastats.gui.utils.gpt_helper import (
     get_assistant_functions,
     display_proteins,
+    get_gene_function,
+    get_info,
     get_subgroups_for_each_group,
+    turn_args_to_float,
+    perform_dimensionality_reduction,
+    wait_for_run_completion,
     send_message_save_thread,
     try_to_set_api_key,
 )
 from alphastats.gui.utils.ui_helper import sidebar_info
-=======
-try:
-    from alphastats.gui.utils.analysis_helper import (
-        check_if_options_are_loaded,
-        display_df,
-        display_figure,
-        download_figure,
-        download_preprocessing_info,
-        get_analysis,
-        load_options,
-        save_plot_to_session_state,
-        gui_volcano_plot_differential_expression_analysis,
-        helper_compare_two_groups,
-    )
-    from alphastats.gui.utils.gpt_helper import (
-        get_assistant_functions,
-        display_proteins,
-        get_gene_function,
-        get_info,
-        get_subgroups_for_each_group,
-        turn_args_to_float,
-        perform_dimensionality_reduction,
-        wait_for_run_completion,
-        send_message_save_thread,
-        try_to_set_api_key,
-    )
-    from alphastats.gui.utils.ui_helper import sidebar_info
-
-except ModuleNotFoundError:
-    from utils.analysis_helper import (
-        check_if_options_are_loaded,
-        display_df,
-        display_figure,
-        download_figure,
-        download_preprocessing_info,
-        get_analysis,
-        load_options,
-        save_plot_to_session_state,
-        gui_volcano_plot_differential_expression_analysis,
-        helper_compare_two_groups,
-    )
-    from utils.gpt_helper import (
-        get_assistant_functions,
-        display_proteins,
-        get_gene_function,
-        get_info,
-        get_subgroups_for_each_group,
-        turn_args_to_float,
-        perform_dimensionality_reduction,
-        wait_for_run_completion,
-        send_message_save_thread,
-        try_to_set_api_key,
-    )
-    from utils.ui_helper import sidebar_info
->>>>>>> a4bb2b5a
 
 
 st.session_state.plot_dict = {}
