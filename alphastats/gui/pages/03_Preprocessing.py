import streamlit as st
import pandas as pd


from alphastats.gui.utils.preprocessing_helper import (
    draw_workflow,
    configure_preprocessing,
    display_preprocessing_info,
    update_workflow,
    run_preprocessing,
    reset_preprocessing,
    PREPROCESSING_STEPS,
)
from alphastats.gui.utils.ui_helper import sidebar_info


sidebar_info()

if "workflow" not in st.session_state:
    st.session_state["workflow"] = [
        PREPROCESSING_STEPS.REMOVE_CONTAMINATIONS,
        PREPROCESSING_STEPS.SUBSET,
        PREPROCESSING_STEPS.LOG2_TRANSFORM,
    ]

st.markdown("### Preprocessing")
c1, c2 = st.columns([1, 1])

with c2:
    if "dataset" in st.session_state:
        settings = configure_preprocessing(dataset=st.session_state["dataset"])
        new_workflow = update_workflow(settings)
        if new_workflow != st.session_state.workflow:
            st.session_state.workflow = new_workflow

with c1:
    st.write("#### Flowchart of preprocessing workflow:")

    selected_nodes = draw_workflow(st.session_state.workflow)

    if "dataset" not in st.session_state:
        st.info("Import data first to configure and run preprocessing")

    else:
        c11, c12 = st.columns([1, 1])

<<<<<<< HEAD
        with c11:
            if st.button("Run preprocessing", key="_run_preprocessing"):
                run_preprocessing(settings, st.session_state["dataset"])
                display_preprocessing_info(
                    st.session_state["dataset"].preprocessing_info
                )

        with c12:
            if st.button("Reset all Preprocessing steps", key="_reset_preprocessing"):
                reset_preprocessing(st.session_state["dataset"])
                display_preprocessing_info(
                    st.session_state["dataset"].preprocessing_info
                )

# TODO: Add comparison plot of indensity distribution before and after preprocessing
=======
        if c11.button("Run preprocessing"):
            run_preprocessing(settings, st.session_state["dataset"])
            # TODO show more info about the preprocessing steps
            display_preprocessing_info(st.session_state["dataset"].preprocessing_info)

        if c12.button("Reset all Preprocessing steps"):
            reset_preprocessing(st.session_state["dataset"])
            display_preprocessing_info(st.session_state["dataset"].preprocessing_info)


# TODO: Add comparison plot of intensity distribution before and after preprocessing
>>>>>>> 742f10c6
<|MERGE_RESOLUTION|>--- conflicted
+++ resolved
@@ -43,33 +43,13 @@
 
     else:
         c11, c12 = st.columns([1, 1])
-
-<<<<<<< HEAD
-        with c11:
-            if st.button("Run preprocessing", key="_run_preprocessing"):
-                run_preprocessing(settings, st.session_state["dataset"])
-                display_preprocessing_info(
-                    st.session_state["dataset"].preprocessing_info
-                )
-
-        with c12:
-            if st.button("Reset all Preprocessing steps", key="_reset_preprocessing"):
-                reset_preprocessing(st.session_state["dataset"])
-                display_preprocessing_info(
-                    st.session_state["dataset"].preprocessing_info
-                )
-
-# TODO: Add comparison plot of indensity distribution before and after preprocessing
-=======
-        if c11.button("Run preprocessing"):
+        if c11.button("Run preprocessing", key="_run_preprocessing"):
             run_preprocessing(settings, st.session_state["dataset"])
             # TODO show more info about the preprocessing steps
             display_preprocessing_info(st.session_state["dataset"].preprocessing_info)
 
-        if c12.button("Reset all Preprocessing steps"):
+        if c12.button("Reset all Preprocessing steps", key="_reset_preprocessing"):
             reset_preprocessing(st.session_state["dataset"])
             display_preprocessing_info(st.session_state["dataset"].preprocessing_info)
 
-
-# TODO: Add comparison plot of intensity distribution before and after preprocessing
->>>>>>> 742f10c6
+# TODO: Add comparison plot of intensity distribution before and after preprocessing