--- conflicted
+++ resolved
@@ -111,10 +111,11 @@
     st.markdown("##### Volcano plot")
     display_figure(volcano_plot.plot)
 
-regulated_genes_df = volcano_plot.res[volcano_plot.res["label"] != ""]
+regulated_genes_df = volcano_plot.annotated_dataframe[
+    volcano_plot.annotated_dataframe["significant"] != "non_sig"
+]
 regulated_genes_dict = dict(
-    zip(regulated_genes_df[Cols.INDEX], regulated_genes_df["color"].tolist())
-)
+    zip(regulated_genes_df[Cols.INDEX], regulated_genes_df["significant"].tolist())
 
 if not regulated_genes_dict:
     st.text("No genes of interest found.")
@@ -143,19 +144,11 @@
 
 
 with c1:
-<<<<<<< HEAD
-    regulated_genes_df = volcano_plot.annotated_dataframe[
-        volcano_plot.annotated_dataframe["significant"] != "non_sig"
-    ]
-    regulated_genes_dict = dict(
-        zip(regulated_genes_df[Cols.INDEX], regulated_genes_df["significant"].tolist())
-=======
     st.markdown("##### Genes of interest")
     st.session_state[StateKeys.SELECTED_GENES_UP] = protein_selector(
         upregulated_genes_df,
         "Upregulated Proteins",
         state_key=StateKeys.SELECTED_GENES_UP,
->>>>>>> 567aeb95
     )
 
 with c2:
