import os
<<<<<<< HEAD
import warnings
=======
from typing import Dict
>>>>>>> ffdd4e4d

import pandas as pd
import streamlit as st
from openai import AuthenticationError

from alphastats.dataset.keys import Cols
from alphastats.dataset.plotting import plotly_object
from alphastats.gui.utils.analysis import ResultComponent
from alphastats.gui.utils.analysis_helper import (
    display_figure,
    gather_uniprot_data,
)
from alphastats.gui.utils.llm_helper import (
    display_uniprot,
    get_df_for_protein_selector,
    llm_connection_test,
    protein_selector,
    set_api_key,
)
from alphastats.gui.utils.ui_helper import (
    StateKeys,
    init_session_state,
    sidebar_info,
)
from alphastats.llm.llm_integration import LLMIntegration, MessageKeys, Models, Roles
from alphastats.llm.prompts import get_initial_prompt, get_system_message
from alphastats.plots.plot_utils import PlotlyObject

OLLAMA_BASE_URL = os.getenv("OLLAMA_BASE_URL", "http://localhost:11434")


st.set_page_config(layout="wide")
init_session_state()
sidebar_info()


st.markdown("## LLM")

if StateKeys.DATASET not in st.session_state:
    st.info("Import data first.")
    st.stop()


@st.fragment
def llm_config():
    """Show the configuration options for the LLM analysis."""
    c1, _ = st.columns((1, 2))
    with c1:
        current_model = st.session_state.get(StateKeys.MODEL_NAME, None)

        models = [Models.GPT4O, Models.OLLAMA_31_70B, Models.OLLAMA_31_8B]
        model_name = st.selectbox(
            "Select LLM",
            models,
            index=models.index(st.session_state.get(StateKeys.MODEL_NAME))
            if current_model is not None
            else 0,
        )
        st.session_state[StateKeys.MODEL_NAME] = model_name

        base_url = None
        if st.session_state[StateKeys.MODEL_NAME] in [Models.GPT4O]:
            api_key = st.text_input(
                "Enter OpenAI API Key and press Enter", type="password"
            )
            set_api_key(api_key)
        elif st.session_state[StateKeys.MODEL_NAME] in [
            Models.OLLAMA_31_70B,
            Models.OLLAMA_31_8B,
        ]:
            base_url = OLLAMA_BASE_URL
            st.info(f"Expecting Ollama API at {base_url}.")

        test_connection = st.button("Test connection")
        if test_connection:
            with st.spinner(f"Testing connection to {model_name}.."):
                error = llm_connection_test(
                    model_name=st.session_state[StateKeys.MODEL_NAME],
                    api_key=st.session_state[StateKeys.OPENAI_API_KEY],
                    base_url=base_url,
                )
                if error is None:
                    st.success(f"Connection to {model_name} successful!")
                else:
                    st.error(f"Connection to {model_name} failed: {str(error)}")

        st.number_input(
            "Maximal number of tokens",
            value=st.session_state[StateKeys.MAX_TOKENS],
            min_value=2000,
            max_value=128000,  # TODO: set this automatically based on the selected model
            key=StateKeys.MAX_TOKENS,
        )

        if current_model != st.session_state[StateKeys.MODEL_NAME]:
            st.rerun(scope="app")


st.markdown("#### Configure LLM")
llm_config()


st.markdown("#### Analysis Input")

if StateKeys.LLM_INPUT not in st.session_state:
    st.info("Create a Volcano plot first using the 'Analysis' page.")
    st.stop()

volcano_plot: ResultComponent = st.session_state[StateKeys.LLM_INPUT][0]
plot_parameters: Dict = st.session_state[StateKeys.LLM_INPUT][1]

st.markdown(f"Parameters used for analysis: `{plot_parameters}`")

c1, c2, c3 = st.columns((1, 1, 1))

with c3:
    st.markdown("##### Volcano plot")
    display_figure(volcano_plot.plot)

regulated_genes_df = volcano_plot.annotated_dataframe[
    volcano_plot.annotated_dataframe["significant"] != "non_sig"
]
regulated_genes_dict = dict(
    zip(regulated_genes_df[Cols.INDEX], regulated_genes_df["significant"].tolist())
)

if not regulated_genes_dict:
    st.text("No genes of interest found.")
    st.stop()

# Separate upregulated and downregulated genes
upregulated_genes = [
    key for key in regulated_genes_dict if regulated_genes_dict[key] == "up"
]
downregulated_genes = [
    key for key in regulated_genes_dict if regulated_genes_dict[key] == "down"
]

# Create dataframes with checkboxes for selection
if st.session_state[StateKeys.SELECTED_GENES_UP] is None:
    st.session_state[StateKeys.SELECTED_GENES_UP] = upregulated_genes
upregulated_genes_df = get_df_for_protein_selector(
    upregulated_genes, st.session_state[StateKeys.SELECTED_GENES_UP]
)

if st.session_state[StateKeys.SELECTED_GENES_DOWN] is None:
    st.session_state[StateKeys.SELECTED_GENES_DOWN] = downregulated_genes
downregulated_genes_df = get_df_for_protein_selector(
    downregulated_genes, st.session_state[StateKeys.SELECTED_GENES_DOWN]
)


with c1:
    st.markdown("##### Genes of interest")
    st.session_state[StateKeys.SELECTED_GENES_UP] = protein_selector(
        upregulated_genes_df,
        "Upregulated Proteins",
        state_key=StateKeys.SELECTED_GENES_UP,
    )

with c2:
    st.markdown("##### ")
    st.session_state[StateKeys.SELECTED_GENES_DOWN] = protein_selector(
        downregulated_genes_df,
        "Downregulated Proteins",
        state_key=StateKeys.SELECTED_GENES_DOWN,
    )

# Combine the selected genes into a new regulated_genes_dict
selected_genes = (
    st.session_state[StateKeys.SELECTED_GENES_UP]
    + st.session_state[StateKeys.SELECTED_GENES_DOWN]
)
regulated_genes_dict = {
    gene: "up" if gene in st.session_state[StateKeys.SELECTED_GENES_UP] else "down"
    for gene in selected_genes
}

# If no genes are selected, stop the script
if not regulated_genes_dict:
    st.text("No genes selected for analysis.")
    st.stop()

if st.button("Gather UniProt data for selected proteins"):
    gather_uniprot_data(selected_genes)

if any(
    feature not in st.session_state[StateKeys.ANNOTATION_STORE]
    for feature in selected_genes
):
    st.info(
        "No UniProt data stored for some proteins. Please run UniProt data fetching first to ensure correct annotation from Protein IDs instead of gene names."
    )


model_name = st.session_state[StateKeys.MODEL_NAME]
llm_integration_set_for_model = (
    st.session_state.get(StateKeys.LLM_INTEGRATION, {}).get(model_name, None)
    is not None
)

st.markdown("##### Select which information from Uniprot to supply to the LLM")
display_uniprot(
    regulated_genes_dict,
    st.session_state[StateKeys.DATASET]._feature_to_repr_map,
    disabled=llm_integration_set_for_model,
)

st.markdown("##### Prompts generated based on analysis input")
with st.expander("System message", expanded=False):
    system_message = st.text_area(
        " ",
        value=get_system_message(st.session_state[StateKeys.DATASET]),
        height=150,
        disabled=llm_integration_set_for_model,
    )

# TODO: Regenerate initial prompt on reset
with st.expander("Initial prompt", expanded=True):
    feature_to_repr_map = st.session_state[StateKeys.DATASET]._feature_to_repr_map
    initial_prompt = st.text_area(
        " ",
        value=get_initial_prompt(
            plot_parameters,
            list(
                map(
                    feature_to_repr_map.get,
                    st.session_state[StateKeys.SELECTED_GENES_UP],
                )
            ),
            list(
                map(
                    feature_to_repr_map.get,
                    st.session_state[StateKeys.SELECTED_GENES_DOWN],
                )
            ),
        ),
        height=200,
        disabled=llm_integration_set_for_model,
    )


st.markdown(f"##### LLM Analysis with {model_name}")

c1, c2, _ = st.columns((0.2, 0.2, 0.6))
llm_submitted = c1.button(
    "Run LLM analysis ...", disabled=llm_integration_set_for_model
)

llm_reset = c2.button(
    "❌ Reset LLM analysis ...", disabled=not llm_integration_set_for_model
)
if llm_reset:
    del st.session_state[StateKeys.LLM_INTEGRATION]
    st.rerun()


if st.session_state[StateKeys.LLM_INTEGRATION].get(model_name) is None:
    if not llm_submitted:
        st.stop()

    try:
        llm_integration = LLMIntegration(
            model_name=model_name,
            system_message=system_message,
            api_key=st.session_state[StateKeys.OPENAI_API_KEY],
            base_url=OLLAMA_BASE_URL,
            dataset=st.session_state[StateKeys.DATASET],
            genes_of_interest=list(regulated_genes_dict.keys()),
            max_tokens=st.session_state[StateKeys.MAX_TOKENS],
        )

        st.session_state[StateKeys.LLM_INTEGRATION][model_name] = llm_integration

        st.toast(
            f"{st.session_state[StateKeys.MODEL_NAME]} integration initialized successfully!",
            icon="✅",
        )

        with st.spinner("Processing initial prompt..."):
            llm_integration.chat_completion(initial_prompt, pin_message=True)

        st.rerun(scope="app")
    except AuthenticationError:
        st.warning(
            "Incorrect API key provided. Please enter a valid API key, it should look like this: sk-XXXXX"
        )
        st.stop()


@st.fragment
def llm_chat(
    llm_integration: LLMIntegration,
    show_all: bool = False,
    show_individual_tokens: bool = False,
):
    """The chat interface for the LLM analysis."""

    # TODO dump to file -> static file name, plus button to do so
    # Ideas: save chat as txt, without encoding objects, just put a replacement string.
    # Offer bulk download of zip with all figures (via plotly download as svg.).
    # Alternatively write it all in one pdf report using e.g. pdfrw and reportlab (I have code for that combo).

    # no. tokens spent
    messages, total_tokens, pinned_tokens = llm_integration.get_print_view(
        show_all=show_all
    )
    for message in messages:
        with st.chat_message(message[MessageKeys.ROLE]):
            st.markdown(message[MessageKeys.CONTENT])
<<<<<<< HEAD
            if message[MessageKeys.PINNED] or show_individual_tokens:
                token_message = ""
                if message[MessageKeys.PINNED]:
                    token_message += ":pushpin: "
                if show_individual_tokens:
                    tokens = llm_integration.estimate_tokens([message])
                    token_message += f"*estimated tokens: {str(tokens)}*"
=======
            tokens = llm_integration.estimate_tokens([message])
            if message[MessageKeys.IN_CONTEXT]:
                total_tokens += tokens
            if message[MessageKeys.PINNED]:
                pinned_tokens += tokens
            if (
                message[MessageKeys.PINNED]
                or not message[MessageKeys.IN_CONTEXT]
                or show_individual_tokens
            ):
                token_message = ""
                if message[MessageKeys.PINNED]:
                    token_message += ":pushpin: "
                if not message[MessageKeys.IN_CONTEXT]:
                    token_message += ":x: "
                if show_individual_tokens:
                    token_message += f"*tokens: {str(tokens)}*"
>>>>>>> ffdd4e4d
                st.markdown(token_message)
            for artifact in message[MessageKeys.ARTIFACTS]:
                if isinstance(artifact, pd.DataFrame):
                    st.dataframe(artifact)
                elif isinstance(
                    artifact, (PlotlyObject, plotly_object)
                ):  # TODO can there be non-plotly types here
                    st.plotly_chart(artifact)
                elif not isinstance(artifact, str):
                    st.warning("Don't know how to display artifact:")
                    st.write(artifact)

    st.markdown(
        f"*total tokens used: {str(total_tokens)}, tokens used for pinned messages: {str(pinned_tokens)}*"
    )

    if st.session_state[StateKeys.RECENT_CHAT_WARNINGS]:
        st.warning("Warnings during last chat completion:")
        for warning in st.session_state[StateKeys.RECENT_CHAT_WARNINGS]:
            st.warning(str(warning.message).replace("\n", "\n\n"))

    if prompt := st.chat_input("Say something"):
        with st.chat_message(Roles.USER):
            st.markdown(prompt)
<<<<<<< HEAD
            st.markdown(
                f"*estimated tokens: {str(llm_integration.estimate_tokens([{MessageKeys.CONTENT:prompt}]))}*"
            )
        with st.spinner("Processing prompt..."), warnings.catch_warnings(
            record=True
        ) as caught_warnings:
=======
            if show_individual_tokens:
                st.markdown(
                    f"*tokens: {str(llm_integration.estimate_tokens([{MessageKeys.CONTENT:prompt}]))}*"
                )
        with st.spinner("Processing prompt..."):
>>>>>>> ffdd4e4d
            llm_integration.chat_completion(prompt)
            st.session_state[StateKeys.RECENT_CHAT_WARNINGS] = caught_warnings

        st.rerun(scope="fragment")

    st.download_button(
        "Download chat log",
        llm_integration.get_chat_log_txt(),
        f"chat_log_{model_name}.txt",
        "text/plain",
    )

    st.markdown(
        "*icons: :pushpin: pinned message, :x: message no longer in context due to token limitations*"
    )


c1, c2 = st.columns((1, 2))
with c1:
    show_all = st.checkbox(
        "Show system messages",
        key="show_system_messages",
        help="Show all messages in the chat interface.",
    )
with c2:
    show_inidvidual_tokens = st.checkbox(
        "Show individual token estimates",
        key="show_individual_tokens",
        help="Show individual token estimates for each message.",
    )
llm_chat(
    st.session_state[StateKeys.LLM_INTEGRATION][model_name],
    show_all,
    show_inidvidual_tokens,
)<|MERGE_RESOLUTION|>--- conflicted
+++ resolved
@@ -1,9 +1,6 @@
 import os
-<<<<<<< HEAD
 import warnings
-=======
 from typing import Dict
->>>>>>> ffdd4e4d
 
 import pandas as pd
 import streamlit as st
@@ -314,20 +311,6 @@
     for message in messages:
         with st.chat_message(message[MessageKeys.ROLE]):
             st.markdown(message[MessageKeys.CONTENT])
-<<<<<<< HEAD
-            if message[MessageKeys.PINNED] or show_individual_tokens:
-                token_message = ""
-                if message[MessageKeys.PINNED]:
-                    token_message += ":pushpin: "
-                if show_individual_tokens:
-                    tokens = llm_integration.estimate_tokens([message])
-                    token_message += f"*estimated tokens: {str(tokens)}*"
-=======
-            tokens = llm_integration.estimate_tokens([message])
-            if message[MessageKeys.IN_CONTEXT]:
-                total_tokens += tokens
-            if message[MessageKeys.PINNED]:
-                pinned_tokens += tokens
             if (
                 message[MessageKeys.PINNED]
                 or not message[MessageKeys.IN_CONTEXT]
@@ -339,8 +322,8 @@
                 if not message[MessageKeys.IN_CONTEXT]:
                     token_message += ":x: "
                 if show_individual_tokens:
+                    tokens = llm_integration.estimate_tokens([message])
                     token_message += f"*tokens: {str(tokens)}*"
->>>>>>> ffdd4e4d
                 st.markdown(token_message)
             for artifact in message[MessageKeys.ARTIFACTS]:
                 if isinstance(artifact, pd.DataFrame):
@@ -365,20 +348,13 @@
     if prompt := st.chat_input("Say something"):
         with st.chat_message(Roles.USER):
             st.markdown(prompt)
-<<<<<<< HEAD
-            st.markdown(
-                f"*estimated tokens: {str(llm_integration.estimate_tokens([{MessageKeys.CONTENT:prompt}]))}*"
-            )
-        with st.spinner("Processing prompt..."), warnings.catch_warnings(
-            record=True
-        ) as caught_warnings:
-=======
             if show_individual_tokens:
                 st.markdown(
                     f"*tokens: {str(llm_integration.estimate_tokens([{MessageKeys.CONTENT:prompt}]))}*"
                 )
-        with st.spinner("Processing prompt..."):
->>>>>>> ffdd4e4d
+        with st.spinner("Processing prompt..."), warnings.catch_warnings(
+            record=True
+        ) as caught_warnings:
             llm_integration.chat_completion(prompt)
             st.session_state[StateKeys.RECENT_CHAT_WARNINGS] = caught_warnings
 
