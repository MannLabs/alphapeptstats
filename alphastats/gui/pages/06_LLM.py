--- conflicted
+++ resolved
@@ -15,12 +15,9 @@
     OLLAMA_BASE_URL,
     display_uniprot,
     get_df_for_protein_selector,
-<<<<<<< HEAD
     on_select_fill_state,
-=======
     init_llm_chat_state,
     pretty_print_analysis,
->>>>>>> 06d2c13b
     protein_selector,
     show_llm_chat,
 )
@@ -217,11 +214,7 @@
 # TODO: Regenerate initial prompt on reset
 with st.expander("Initial prompt", expanded=True):
     feature_to_repr_map = st.session_state[StateKeys.DATASET]._feature_to_repr_map
-<<<<<<< HEAD
-    if st.session_state[StateKeys.INCLUDE_UNIPROT]:
-=======
-    if st.session_state.get(get_uniprot_state_key(selected_analysis_key), None):
->>>>>>> 06d2c13b
+    if st.session_state.get(StateKeys.INCLUDE_UNIPROT, None):
         texts = [
             format_uniprot_annotation(
                 st.session_state[StateKeys.ANNOTATION_STORE][feature],
