--- conflicted
+++ resolved
@@ -96,25 +96,13 @@
 
 c1, _ = st.columns((1, 2))
 with c1:
-<<<<<<< HEAD
-    st.session_state["api_type"] = st.selectbox(
-=======
-    method = select_analysis()
-    chosen_parameter_dict = helper_compare_two_groups()
-
     st.session_state[StateKeys.API_TYPE] = st.selectbox(
->>>>>>> ebc35d74
         "Select LLM",
         ["gpt4o", "llama3.1 70b"],
         index=0 if st.session_state[StateKeys.API_TYPE] == "gpt4o" else 1,
     )
-<<<<<<< HEAD
-
-    if st.session_state["api_type"] == "gpt4o":
-=======
-    base_url = "http://localhost:11434/v1"
+
     if st.session_state[StateKeys.API_TYPE] == "gpt4o":
->>>>>>> ebc35d74
         api_key = st.text_input("Enter OpenAI API Key", type="password")
         set_api_key(api_key)
 
@@ -297,40 +285,23 @@
     st.session_state[StateKeys.GPT_SUBMITTED_CLICKED]
     > st.session_state[StateKeys.GPT_SUBMITTED_COUNTER]
 ):
-<<<<<<< HEAD
-    if st.session_state["api_type"] == "gpt4o":
+    if st.session_state[StateKeys.API_TYPE] == "gpt4o":
         set_api_key()
-=======
-    if st.session_state[StateKeys.API_TYPE] == "gpt4o":
-        try_to_set_api_key()
->>>>>>> ebc35d74
 
     try:
         if st.session_state[StateKeys.API_TYPE] == "gpt4o":
             st.session_state[StateKeys.LLM_INTEGRATION] = LLMIntegration(
                 api_type="gpt",
-<<<<<<< HEAD
-                api_key=st.session_state["openai_api_key"],
-                dataset=st.session_state["dataset"],
-                metadata=st.session_state["dataset"].metadata,
-=======
-                api_key=st.secrets["openai_api_key"],
+                api_key=st.session_state[StateKeys.OPENAI_API_KEY],
                 dataset=st.session_state[StateKeys.DATASET],
                 metadata=st.session_state[StateKeys.DATASET].metadata,
->>>>>>> ebc35d74
             )
         else:
             st.session_state[StateKeys.LLM_INTEGRATION] = LLMIntegration(
                 api_type="ollama",
-<<<<<<< HEAD
                 base_url=os.getenv("OLLAMA_BASE_URL", None),
-                dataset=st.session_state["dataset"],
-                metadata=st.session_state["dataset"].metadata,
-=======
-                base_url=base_url,
                 dataset=st.session_state[StateKeys.DATASET],
                 metadata=st.session_state[StateKeys.DATASET].metadata,
->>>>>>> ebc35d74
             )
         st.success(
             f"{st.session_state[StateKeys.API_TYPE].upper()} integration initialized successfully!"
