--- conflicted
+++ resolved
@@ -3,11 +3,7 @@
 import io
 
 try:
-<<<<<<< HEAD
-    from alphastats.gui.utils.ui_helper import sidebar_info, init_session_state
-=======
-    from alphastats.gui.utils.ui_helper import sidebar_info, convert_df
->>>>>>> a4bb2b5a
+    from alphastats.gui.utils.ui_helper import sidebar_info, init_session_state, convert_df
 except ModuleNotFoundError:
     from utils.ui_helper import sidebar_info
 
