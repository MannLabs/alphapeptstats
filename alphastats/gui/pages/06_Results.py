import io

import pandas as pd
import streamlit as st

from alphastats.gui.utils.ui_helper import (
    convert_df,
<<<<<<< HEAD
    init_session_state,
    sidebar_info,
=======
    StateKeys,
>>>>>>> 629b03cd
)


def display_plotly_figure(plot):
    st.plotly_chart(plot)


def save_plotly(plot, name, format):
    # Create an in-memory buffer
    buffer = io.BytesIO()
    # Save the figure as a pdf to the buffer
    plot.write_image(file=buffer, format=format)
    st.download_button(
        label="Download as " + format, data=buffer, file_name=name + "." + format
    )


def download_preprocessing_info(plot, name, count):
    preprocesing_dict = plot.preprocessing
    df = pd.DataFrame(preprocesing_dict.items())
    filename = "plot" + name + "preprocessing_info.csv"
    csv = convert_df(df)
    print("preprocessing" + count)
    st.download_button(
        "Download DataSet Info as .csv",
        csv,
        filename,
        "text/csv",
        key="preprocessing" + count,
    )


init_session_state()
sidebar_info()

st.markdown("### Results")


if StateKeys.PLOT_LIST in st.session_state:
    for count, plot in enumerate(st.session_state[StateKeys.PLOT_LIST]):
        print("plot", type(plot), count)
        count = str(count)

        st.markdown("\n\n")
        name = plot[0]
        plot = plot[1]
        if name == "ttest":
            plot = plot.plot
        st.write(name)

        display_plotly_figure(plot)

        col1, col2, col3 = st.columns([1, 1, 1])

        with col1:
            save_plotly(plot, name + count, format="pdf")

        with col2:
            save_plotly(plot, name + count, format="svg")

        with col3:
            download_preprocessing_info(plot, name, count)
else:
    st.info("No analysis performed yet.")<|MERGE_RESOLUTION|>--- conflicted
+++ resolved
@@ -4,13 +4,10 @@
 import streamlit as st
 
 from alphastats.gui.utils.ui_helper import (
+    StateKeys,
     convert_df,
-<<<<<<< HEAD
     init_session_state,
     sidebar_info,
-=======
-    StateKeys,
->>>>>>> 629b03cd
 )
 
 
