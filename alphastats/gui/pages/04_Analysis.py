import streamlit as st

from alphastats.gui.utils.analysis_helper import (
    display_df,
    display_figure,
    download_figure,
    download_preprocessing_info,
    get_analysis,
    load_options,
    save_plot_to_session_state,
)
from alphastats.gui.utils.ui_helper import (
    StateKeys,
    convert_df,
    init_session_state,
    sidebar_info,
)


def select_analysis():
    """
    select box
    loads keys from option dicts
    """
    load_options()
    method = st.selectbox(
        "Analysis",
        options=list(st.session_state[StateKeys.PLOTTING_OPTIONS].keys())
        + list(st.session_state[StateKeys.STATISTIC_OPTIONS].keys()),
    )
    return method


init_session_state()
sidebar_info()

st.markdown("### Analysis")

# set background to white so downloaded pngs dont have grey background
styl = f"""
    <style>
        .css-jc5rf5 {{
            position: absolute;
            background: rgb(255, 255, 255);
            color: rgb(48, 46, 48);
            inset: 0px;
            overflow: hidden;
        }}
    </style>
    """
st.markdown(styl, unsafe_allow_html=True)


if StateKeys.PLOT_LIST not in st.session_state:
    st.session_state[StateKeys.PLOT_LIST] = []


if StateKeys.DATASET in st.session_state:
    c1, c2 = st.columns((1, 2))

    plot_to_display = False
    df_to_display = False
    method_plot = None

    with c1:
        method = select_analysis()

<<<<<<< HEAD
        if method in st.session_state.plotting_options:
=======
        if method in st.session_state[StateKeys.PLOTTING_OPTIONS].keys():
>>>>>>> 5d31b4b5
            analysis_result = get_analysis(
                method=method, options_dict=st.session_state[StateKeys.PLOTTING_OPTIONS]
            )
            plot_to_display = True

<<<<<<< HEAD
        elif method in st.session_state.statistic_options:
=======
        elif method in st.session_state[StateKeys.STATISTIC_OPTIONS].keys():
>>>>>>> 5d31b4b5
            analysis_result = get_analysis(
                method=method,
                options_dict=st.session_state[StateKeys.STATISTIC_OPTIONS],
            )
            df_to_display = True

        st.markdown("")
        st.markdown("")
        st.markdown("")
        st.markdown("")

    with c2:
        # --- Plot -------------------------------------------------------

        if analysis_result is not None and method != "Clustermap" and plot_to_display:
            display_figure(analysis_result)

            save_plot_to_session_state(analysis_result, method)

            method_plot = [method, analysis_result]

        elif method == "Clustermap":
            st.write("Download Figure to see full size.")

            display_figure(analysis_result)

            save_plot_to_session_state(analysis_result, method)

        # --- STATISTICAL ANALYSIS -------------------------------------------------------

        elif analysis_result is not None and df_to_display:
            display_df(analysis_result)

            filename = method + ".csv"
            csv = convert_df(analysis_result)

    if analysis_result is not None and method != "Clustermap" and plot_to_display:
        col1, col2, col3 = st.columns([1, 1, 1])

        with col1:
            download_figure(method_plot, format="pdf")

        with col2:
            download_figure(method_plot, format="svg")

        with col3:
            download_preprocessing_info(method_plot)

    elif analysis_result is not None and df_to_display and method_plot:
        col1, col2, col3 = st.columns([1, 1, 1])

        with col1:
            download_figure(method_plot, format="pdf", plotting_library="seaborn")

        with col2:
            download_figure(method_plot, format="svg", plotting_library="seaborn")

        with col3:
            download_preprocessing_info(method_plot)

    elif analysis_result is not None and df_to_display:
        st.download_button(
            "Download as .csv", csv, filename, "text/csv", key="download-csv"
        )


else:
    st.info("Import Data first")<|MERGE_RESOLUTION|>--- conflicted
+++ resolved
@@ -65,21 +65,13 @@
     with c1:
         method = select_analysis()
 
-<<<<<<< HEAD
-        if method in st.session_state.plotting_options:
-=======
-        if method in st.session_state[StateKeys.PLOTTING_OPTIONS].keys():
->>>>>>> 5d31b4b5
+        if method in st.session_state[StateKeys.PLOTTING_OPTIONS]:
             analysis_result = get_analysis(
                 method=method, options_dict=st.session_state[StateKeys.PLOTTING_OPTIONS]
             )
             plot_to_display = True
 
-<<<<<<< HEAD
-        elif method in st.session_state.statistic_options:
-=======
-        elif method in st.session_state[StateKeys.STATISTIC_OPTIONS].keys():
->>>>>>> 5d31b4b5
+        elif method in st.session_state[StateKeys.STATISTIC_OPTIONS]:
             analysis_result = get_analysis(
                 method=method,
                 options_dict=st.session_state[StateKeys.STATISTIC_OPTIONS],
