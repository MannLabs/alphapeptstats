import streamlit as st


<<<<<<< HEAD
from alphastats.gui.utils.ui_helper import sidebar_info
from alphastats.gui.utils.analysis_helper import (
    get_analysis,
    load_options,
    display_figure,
    save_plot_to_session_state,
    download_figure,
    display_df,
    convert_df,
    download_preprocessing_info,
)
=======
try:
    from alphastats.gui.utils.ui_helper import sidebar_info, convert_df
    from alphastats.gui.utils.analysis_helper import (
        get_analysis,
        load_options,
        display_figure,
        save_plot_to_session_state,
        download_figure,
        display_df,
        download_preprocessing_info,
    )

except ModuleNotFoundError:
    from utils.ui_helper import sidebar_info
    from utils.analysis_helper import (
        get_analysis,
        load_options,
        display_figure,
        save_plot_to_session_state,
        download_figure,
        display_df,
        download_preprocessing_info,
    )
>>>>>>> a4bb2b5a


def select_analysis():
    """
    select box
    loads keys from option dicts
    """
    load_options()
    method = st.selectbox(
        "Analysis",
        options=list(st.session_state.plotting_options.keys())
        + list(st.session_state.statistic_options.keys()),
    )
    return method


st.markdown("### Analysis")

sidebar_info()


# set background to white so downloaded pngs dont have grey background
styl = f"""
    <style>
        .css-jc5rf5 {{
            position: absolute;
            background: rgb(255, 255, 255);
            color: rgb(48, 46, 48);
            inset: 0px;
            overflow: hidden;
        }}
    </style>
    """
st.markdown(styl, unsafe_allow_html=True)


if "plot_list" not in st.session_state:
    st.session_state["plot_list"] = []


if "dataset" in st.session_state:
    c1, c2 = st.columns((1, 2))

    plot_to_display = False
    df_to_display = False
    method_plot = None

    with c1:
        method = select_analysis()

        if method in st.session_state.plotting_options.keys():
            analysis_result = get_analysis(
                method=method, options_dict=st.session_state.plotting_options
            )
            plot_to_display = True

        elif method in st.session_state.statistic_options.keys():
            analysis_result = get_analysis(
                method=method, options_dict=st.session_state.statistic_options
            )
            df_to_display = True

        st.markdown("")
        st.markdown("")
        st.markdown("")
        st.markdown("")

    with c2:
        # --- Plot -------------------------------------------------------

        if analysis_result is not None and method != "Clustermap" and plot_to_display:
            display_figure(analysis_result)

            save_plot_to_session_state(analysis_result, method)

            method_plot = [method, analysis_result]

        elif method == "Clustermap":
            st.write("Download Figure to see full size.")

            display_figure(analysis_result)

            save_plot_to_session_state(analysis_result, method)

        # --- STATISTICAL ANALYSIS -------------------------------------------------------

        elif analysis_result is not None and df_to_display:
            display_df(analysis_result)

            filename = method + ".csv"
            csv = convert_df(analysis_result)

    if analysis_result is not None and method != "Clustermap" and plot_to_display:
        col1, col2, col3 = st.columns([1, 1, 1])

        with col1:
            download_figure(method_plot, format="pdf")

        with col2:
            download_figure(method_plot, format="svg")

        with col3:
            download_preprocessing_info(method_plot)

    elif analysis_result is not None and df_to_display and method_plot:
        col1, col2, col3 = st.columns([1, 1, 1])

        with col1:
            download_figure(method_plot, format="pdf", plotting_library="seaborn")

        with col2:
            download_figure(method_plot, format="svg", plotting_library="seaborn")

        with col3:
            download_preprocessing_info(method_plot)

    elif analysis_result is not None and df_to_display:
        st.download_button(
            "Download as .csv", csv, filename, "text/csv", key="download-csv"
        )


else:
    st.info("Import Data first")<|MERGE_RESOLUTION|>--- conflicted
+++ resolved
@@ -1,8 +1,7 @@
 import streamlit as st
 
 
-<<<<<<< HEAD
-from alphastats.gui.utils.ui_helper import sidebar_info
+from alphastats.gui.utils.ui_helper import sidebar_info, convert_df
 from alphastats.gui.utils.analysis_helper import (
     get_analysis,
     load_options,
@@ -13,31 +12,6 @@
     convert_df,
     download_preprocessing_info,
 )
-=======
-try:
-    from alphastats.gui.utils.ui_helper import sidebar_info, convert_df
-    from alphastats.gui.utils.analysis_helper import (
-        get_analysis,
-        load_options,
-        display_figure,
-        save_plot_to_session_state,
-        download_figure,
-        display_df,
-        download_preprocessing_info,
-    )
-
-except ModuleNotFoundError:
-    from utils.ui_helper import sidebar_info
-    from utils.analysis_helper import (
-        get_analysis,
-        load_options,
-        display_figure,
-        save_plot_to_session_state,
-        download_figure,
-        display_df,
-        download_preprocessing_info,
-    )
->>>>>>> a4bb2b5a
 
 
 def select_analysis():
