--- conflicted
+++ resolved
@@ -179,18 +179,17 @@
     Args:
         api_key (str, optional): The OpenAI API key. Defaults to None.
     """
-<<<<<<< HEAD
     if api_key:
-        st.session_state["openai_api_key"] = api_key
+        st.session_state[StateKeys.OPENAI_API_KEY] = api_key
         # TODO we should not write secrets to disk without user consent
         # secret_path = Path("./.streamlit/secrets.toml")
         # secret_path.parent.mkdir(parents=True, exist_ok=True)
         # with open(secret_path, "w") as f:
         #     f.write(f'openai_api_key = "{api_key}"')
-        # openai.OpenAI.api_key = st.session_state["openai_api_key"]
+        # openai.OpenAI.api_key = st.session_state[StateKeys.OPENAI_API_KEY"]
         # return
-    elif "openai_api_key" in st.session_state:
-        api_key = st.session_state["openai_api_key"]
+    elif StateKeys.OPENAI_API_KEY in st.session_state:
+        api_key = st.session_state[StateKeys.OPENAI_API_KEY]
     else:
         try:
             api_key = st.secrets["openai_api_key"]
@@ -205,20 +204,4 @@
         except Exception as e:
             st.write(f"Error loading OpenAI API key: {e}.")
 
-    openai.OpenAI.api_key = api_key
-=======
-    if api_key and [StateKeys.OPENAI_API_KEY] not in st.session_state:
-        st.session_state[StateKeys.OPENAI_API_KEY] = api_key
-        secret_path = Path(st.secrets._file_paths[-1])
-        secret_path.parent.mkdir(parents=True, exist_ok=True)
-        with open(secret_path, "w") as f:
-            f.write(f'openai_api_key = "{api_key}"')
-        openai.OpenAI.api_key = api_key
-        return
-    try:
-        openai.OpenAI.api_key = st.secrets["openai_api_key"]
-    except KeyError:
-        st.write(
-            "OpenAI API key not found in environment variables. Please enter your API key to continue."
-        )
->>>>>>> ebc35d74
+    openai.OpenAI.api_key = api_key