"""Keys functions for the session state."""

from alphastats.dataset.keys import ConstantsClass
from alphastats.gui.utils.preprocessing_helper import PREPROCESSING_STEPS
from alphastats.llm.uniprot_utils import ExtractedUniprotFields


class StateKeys(metaclass=ConstantsClass):
    """Keys for accessing the session state."""

    USER_SESSION_ID = "user_session_id"
    DATASET = "dataset"
    ORGANISM = "organism"  # TODO: this is essentially a constant

    WORKFLOW = "workflow"

    SAVED_ANALYSES = "saved_analyses"

    # LLM
    OPENAI_API_KEY = "openai_api_key"  # pragma: allowlist secret
    MODEL_NAME = "model_name"
    MAX_TOKENS = "max_tokens"

    LLM_CHATS = "llm_chats"

    ANNOTATION_STORE = "annotation_store"
    SELECTED_ANALYSIS = "selected_analysis"

    # Mirrored by LLMKeys where they are stored in a chat specific manner
    SELECTED_UNIPROT_FIELDS = "selected_uniprot_fields"
    INCLUDE_UNIPROT_INTO_INITIAL_PROMPT = "include_uniprot"


class LLMKeys(metaclass=ConstantsClass):
    """Keys for accessing the session state for LLM."""

    LLM_INTEGRATION = "llm_integration"
    SELECTED_GENES_UP = "selected_genes_up"
    SELECTED_GENES_DOWN = "selected_genes_down"
    RECENT_CHAT_WARNINGS = "recent_chat_warnings"

<<<<<<< HEAD
    MODEL_NAME = "model_name"
    MAX_TOKENS = "max_tokens"

    IS_INITIALIZED = "is_initialized"
=======
    # Mirrored by StateKeys for handling reactivity and making it available to functions reading from the session state
    SELECTED_UNIPROT_FIELDS = "selected_uniprot_fields"
    INCLUDE_UNIPROT_INTO_INITIAL_PROMPT = "include_uniprot"
>>>>>>> 816eaaa6


class SavedAnalysisKeys(metaclass=ConstantsClass):
    """Keys for saved analyses in session state."""

    RESULT = "result"
    METHOD = "method"
    PARAMETERS = "parameters"
    NUMBER = "number"


class DefaultStates(metaclass=ConstantsClass):
    """Default values for some UI components."""

    SELECTED_UNIPROT_FIELDS = [
        ExtractedUniprotFields.NAME,
        ExtractedUniprotFields.GENE,
        ExtractedUniprotFields.FUNCTIONCOMM,
    ]
    WORKFLOW = [
        PREPROCESSING_STEPS.REMOVE_CONTAMINATIONS,
        PREPROCESSING_STEPS.SUBSET,
        PREPROCESSING_STEPS.REPLACE_ZEROES,
        PREPROCESSING_STEPS.LOG2_TRANSFORM,
        PREPROCESSING_STEPS.DROP_UNMEASURED_FEATURES,
    ]<|MERGE_RESOLUTION|>--- conflicted
+++ resolved
@@ -39,16 +39,13 @@
     SELECTED_GENES_DOWN = "selected_genes_down"
     RECENT_CHAT_WARNINGS = "recent_chat_warnings"
 
-<<<<<<< HEAD
+    IS_INITIALIZED = "is_initialized"
+    # Mirrored by StateKeys for handling reactivity and making it available to functions reading from the session state
+    SELECTED_UNIPROT_FIELDS = "selected_uniprot_fields"
+    INCLUDE_UNIPROT_INTO_INITIAL_PROMPT = "include_uniprot"
     MODEL_NAME = "model_name"
     MAX_TOKENS = "max_tokens"
 
-    IS_INITIALIZED = "is_initialized"
-=======
-    # Mirrored by StateKeys for handling reactivity and making it available to functions reading from the session state
-    SELECTED_UNIPROT_FIELDS = "selected_uniprot_fields"
-    INCLUDE_UNIPROT_INTO_INITIAL_PROMPT = "include_uniprot"
->>>>>>> 816eaaa6
 
 
 class SavedAnalysisKeys(metaclass=ConstantsClass):
