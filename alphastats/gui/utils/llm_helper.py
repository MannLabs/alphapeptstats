--- conflicted
+++ resolved
@@ -512,28 +512,14 @@
     )
 
     for synced_key in WIDGET_SYNCED_LLM_KEYS:
-<<<<<<< HEAD
         st.session_state[synced_key.StateKey] = selected_chat.get(
             synced_key.LLMKey, synced_key.get_default
-=======
-        st.session_state[getattr(synced_key, KeySyncNames.STATE)] = selected_chat.get(
-            getattr(synced_key, KeySyncNames.LLM),
-            getattr(synced_key, KeySyncNames.GET_DEFAULT),
->>>>>>> 814c0f7c
         )
 
     if selected_chat.get(LLMKeys.IS_INITIALIZED):
         for synced_key in MODEL_SYNCED_LLM_KEYS:
-<<<<<<< HEAD
             st.session_state[synced_key.StateKey] = selected_chat.get(
                 synced_key.LLMKey, synced_key.get_default
-=======
-            st.session_state[getattr(synced_key, KeySyncNames.STATE)] = (
-                selected_chat.get(
-                    getattr(synced_key, KeySyncNames.LLM),
-                    getattr(synced_key, KeySyncNames.GET_DEFAULT),
-                )
->>>>>>> 814c0f7c
             )
 
     st.toast("State filled from saved analysis.", icon="🔍")
@@ -552,26 +538,14 @@
         return
 
     for synced_key in WIDGET_SYNCED_LLM_KEYS:
-<<<<<<< HEAD
         selected_chat[synced_key.LLMKey] = st.session_state.get(
             synced_key.StateKey, synced_key.get_default
-=======
-        selected_chat[getattr(synced_key, KeySyncNames.LLM)] = st.session_state.get(
-            getattr(synced_key, KeySyncNames.STATE),
-            getattr(synced_key, KeySyncNames.GET_DEFAULT),
->>>>>>> 814c0f7c
         )
 
     if not selected_chat.get(LLMKeys.IS_INITIALIZED):
         for synced_key in MODEL_SYNCED_LLM_KEYS:
-<<<<<<< HEAD
             selected_chat[synced_key.LLMKey] = st.session_state.get(
                 synced_key.StateKey, synced_key.get_default
-=======
-            selected_chat[getattr(synced_key, KeySyncNames.LLM)] = st.session_state.get(
-                getattr(synced_key, KeySyncNames.STATE),
-                getattr(synced_key, KeySyncNames.GET_DEFAULT),
->>>>>>> 814c0f7c
             )
 
 
