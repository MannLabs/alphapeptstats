from __future__ import annotations

import os
import warnings
from pathlib import Path
from typing import Any

import pandas as pd
import streamlit as st

from alphastats.dataset.keys import ConstantsClass
from alphastats.dataset.plotting import plotly_object
from alphastats.gui.utils.analysis import NewAnalysisOptions
from alphastats.gui.utils.state_keys import (
    MODEL_SYNCED_LLM_KEYS,
    WIDGET_SYNCED_LLM_KEYS,
    DefaultStates,
    KeySyncNames,
    LLMKeys,
    SavedAnalysisKeys,
    StateKeys,
)
<<<<<<< HEAD
from alphastats.llm.enrichment_analysis import get_enrichment_data, gprofiler_organisms
from alphastats.llm.llm_integration import LLMIntegration, MessageKeys, Models, Roles
=======
from alphastats.llm.llm_integration import (
    LLMIntegration,
    MessageKeys,
    ModelFlags,
    Models,
    Roles,
)
>>>>>>> 0e1dad45
from alphastats.llm.prompts import (
    LLMInstructionKeys,
    _get_experimental_design_prompt,
    _get_initial_instruction,
    _get_protein_data_prompt,
    get_initial_prompt,
)
from alphastats.llm.uniprot_utils import (
    ExtractedUniprotFields,
    format_uniprot_annotation,
)
from alphastats.plots.plot_utils import PlotlyObject

LLM_ENABLED_ANALYSIS = [NewAnalysisOptions.DIFFERENTIAL_EXPRESSION_TWO_GROUPS]

OLLAMA_BASE_URL = os.getenv("OLLAMA_BASE_URL", "http://localhost:11434")
# TODO: Deduplicate this code without introducing a circular import


class ENRICHMENT_ANALYSIS_KEYS(metaclass=ConstantsClass):
    """Keys for accessing the session state for enrichment analysis."""

    PARAMETERS = "parameters"
    DIFEXPRESSED = "difexpressed"
    ORGANISM_ID = "organism_id"
    TOOL = "tool"
    INCLUDE_BACKGROUND = "include_background"
    RESULT = "result"


@st.fragment
def llm_config() -> None:
    """Show the configuration options for the LLM interpretation."""

    current_model = st.session_state.get(StateKeys.MODEL_NAME, None)
    current_base_url = st.session_state.get(StateKeys.BASE_URL, None)

    c1, _ = st.columns((1, 2))
    with c1:
        models = Models.get_values()
        new_model = st.selectbox(
            "Select LLM",
            models,
            index=models.index(current_model) if current_model is not None else 0,
        )
        if new_model != current_model:
            st.session_state[StateKeys.MODEL_NAME] = new_model
            on_change_save_state()

        requires_api_key = new_model in ModelFlags.REQUIRES_API_KEY

        new_base_url = current_base_url
        api_key = st.text_input(
            f"Enter API Key and press Enter {'' if requires_api_key else '(optional)'}",
            type="password",
        )
        set_api_key(api_key)

        if new_model in ModelFlags.REQUIRES_BASE_URL:
            new_base_url = st.text_input(
                "base url",
                value=current_base_url,
            )
            if new_base_url != current_base_url:
                st.session_state[StateKeys.BASE_URL] = new_base_url
                on_change_save_state()
            st.info(f"Expecting Ollama API at {new_base_url}.")

        test_connection = st.button("Test connection")
        if test_connection:
            with st.spinner(f"Testing connection to {new_model}.."):
                error = llm_connection_test(
                    model_name=new_model,
                    api_key=st.session_state[StateKeys.OPENAI_API_KEY],
                    base_url=new_base_url,
                )
                if error is None:
                    st.success(f"Connection to {new_model} successful!")
                else:
                    st.error(f"Connection to {new_model} failed: {str(error)}")

        tokens = st.number_input(
            "Maximal number of tokens",
            step=1000,
            value=st.session_state[StateKeys.MAX_TOKENS],
        )
        if tokens != st.session_state[StateKeys.MAX_TOKENS]:
            st.session_state[StateKeys.MAX_TOKENS] = tokens
            on_change_save_state()

        if current_model != new_model or new_base_url != current_base_url:
            st.rerun(scope="app")


def format_analysis_key(key: str) -> str:
    """Pretty print an analysis referenced by `key`."""
    analysis = st.session_state[StateKeys.SAVED_ANALYSES][key]
    return f"[{key}] #{analysis[SavedAnalysisKeys.NUMBER]} {analysis[SavedAnalysisKeys.METHOD]} {analysis[SavedAnalysisKeys.PARAMETERS]}"


def init_llm_chat_state(
    selected_llm_chat: dict[str, Any],
    upregulated_features: list[str],
    downregulated_features: list[str],
    plot_parameters: dict[str, Any],
    feature_to_repr_map: dict[str, str],
) -> None:
    """Initialize the state for a given llm_chat."""
    if LLMKeys.RECENT_CHAT_WARNINGS not in selected_llm_chat:
        selected_llm_chat[LLMKeys.RECENT_CHAT_WARNINGS] = []

    if selected_llm_chat.get(LLMKeys.SELECTED_UNIPROT_FIELDS) is None:
        selected_llm_chat[LLMKeys.SELECTED_UNIPROT_FIELDS] = (
            DefaultStates.SELECTED_UNIPROT_FIELDS.copy()
        )

    if selected_llm_chat.get(LLMKeys.SELECTED_FEATURES_UP) is None:
        selected_llm_chat[LLMKeys.SELECTED_FEATURES_UP] = upregulated_features
    if selected_llm_chat.get(LLMKeys.SELECTED_FEATURES_DOWN) is None:
        selected_llm_chat[LLMKeys.SELECTED_FEATURES_DOWN] = downregulated_features
    if selected_llm_chat.get(LLMKeys.ENRICHMENT_ANALYSIS) is None:
        selected_llm_chat[LLMKeys.ENRICHMENT_ANALYSIS] = {
            ENRICHMENT_ANALYSIS_KEYS.PARAMETERS: {},
            ENRICHMENT_ANALYSIS_KEYS.RESULT: None,
        }
    if selected_llm_chat.get(LLMKeys.ENRICHMENT_COLUMNS) is None:
        selected_llm_chat[LLMKeys.ENRICHMENT_COLUMNS] = []

    if selected_llm_chat.get(LLMKeys.IS_INITIALIZED) is None:
        selected_llm_chat[LLMKeys.IS_INITIALIZED] = False

    if selected_llm_chat.get(LLMKeys.PROMPT_EXPERIMENTAL_DESIGN) is None:
        experimental_design_prompt, protein_data_prompt, initial_instructions = (
            initialize_initial_prompt_modules(
                selected_llm_chat, plot_parameters, feature_to_repr_map
            )
        )
        selected_llm_chat[LLMKeys.PROMPT_EXPERIMENTAL_DESIGN] = (
            experimental_design_prompt
        )
        selected_llm_chat[LLMKeys.PROMPT_PROTEIN_DATA] = protein_data_prompt
        selected_llm_chat[LLMKeys.PROMPT_INSTRUCTIONS] = initial_instructions

    # TODO model name is determined when loading LLM page -> need better model selection.
    if not selected_llm_chat[LLMKeys.IS_INITIALIZED]:
        selected_llm_chat[LLMKeys.MODEL_NAME] = st.session_state[StateKeys.MODEL_NAME]
        selected_llm_chat[LLMKeys.BASE_URL] = st.session_state[StateKeys.BASE_URL]
        selected_llm_chat[LLMKeys.MAX_TOKENS] = st.session_state[StateKeys.MAX_TOKENS]

    on_select_new_analysis_fill_state()


def initialize_initial_prompt_modules(
    llm_chat: dict[str, Any],
    plot_parameters: dict[str, Any],
    feature_to_repr_map: dict[str, str],
) -> None:
    _, regulated_features_dict = get_selected_regulated_features(llm_chat)

    experimental_design_prompt = _get_experimental_design_prompt(plot_parameters)

    if llm_chat.get(StateKeys.INCLUDE_UNIPROT_INTO_INITIAL_PROMPT):
        texts = [
            format_uniprot_annotation(
                st.session_state[StateKeys.ANNOTATION_STORE][feature],
                fields=llm_chat[LLMKeys.SELECTED_UNIPROT_FIELDS],
            )
            for feature in regulated_features_dict
        ]
        uniprot_info = f"{os.linesep}{os.linesep}".join(texts)
    else:
        uniprot_info = ""
    enrichment_data = (
        None
        if llm_chat[LLMKeys.ENRICHMENT_ANALYSIS].get(ENRICHMENT_ANALYSIS_KEYS.RESULT)
        is None
        else llm_chat[LLMKeys.ENRICHMENT_ANALYSIS][ENRICHMENT_ANALYSIS_KEYS.RESULT][
            llm_chat[LLMKeys.ENRICHMENT_COLUMNS]
        ]
    )
    protein_data_prompt = _get_protein_data_prompt(
        llm_chat[LLMKeys.SELECTED_FEATURES_UP],
        llm_chat[LLMKeys.SELECTED_FEATURES_DOWN],
        uniprot_info,
        feature_to_repr_map=feature_to_repr_map,
        enrichment_data=enrichment_data,
    )

    initial_instruction = _get_initial_instruction(LLMInstructionKeys.SIMPLE)

    return experimental_design_prompt, protein_data_prompt, initial_instruction


@st.fragment
def protein_selector(
    regulated_features: list[str],
    title: str,
    selected_analysis_key: str,
    state_key: str,
) -> None:
    """Creates a data editor for protein selection and returns the selected proteins.

    Args:
        regulated_features: List of regulated features to display in the table
        title: Title to display above the editor
        selected_analysis_key: Key to access the selected analysis in the session state
        state_key: Key to access the selected proteins in the selected analysis

    Returns:
        None
    """
    st.write(title)
    selected_analysis_session_state = st.session_state[StateKeys.LLM_CHATS][
        selected_analysis_key
    ]
    df = get_df_for_protein_selector(
        regulated_features, selected_analysis_session_state[state_key]
    )
    if len(df) == 0:
        st.markdown("No significant proteins.")
        return
    c1, c2 = st.columns([1, 1])

    if c1.button("Select all", help=f"Select all {title} for analysis"):
        selected_analysis_session_state[state_key] = df["Protein"].tolist()
        st.rerun(scope="fragment")
    if c2.button("Select none", help=f"Select no {title} for analysis"):
        selected_analysis_session_state[state_key] = []
        st.rerun(scope="fragment")
    deselect = st.text_input(
        "Deselect list",
        placeholder="Enter comma-separated feature ids to deselect",
        key=f"{state_key}_deselect",
        help="This is so papers can be reproduced exactly. Make cutoffs that include all originally reported significant proteins, then deselect the ones, that were not reported significant in the original paper.",
    )
    if deselect:
        deselect = [x.strip() for x in deselect.split(",")]
        new_selection = [
            x for x in selected_analysis_session_state[state_key] if x not in deselect
        ]
        if new_selection != selected_analysis_session_state[state_key]:
            selected_analysis_session_state[state_key] = new_selection
            st.rerun(scope="fragment")

    edited_df = st.data_editor(
        df,
        column_config={
            "Selected": st.column_config.CheckboxColumn(
                "Include?",
                help="Check to include this feature in analysis",
                default=True,
            ),
            "Gene": st.column_config.TextColumn(
                "Gene",
                help="The gene name to be included in the analysis",
            ),
        },
        disabled=["Gene", "Protein"],
        hide_index=True,
        # explicitly setting key: otherwise it's calculated from the data which causes problems if two analysis are exactly mirrored
        key=f"{state_key}_data_editor",
    )
    # Extract the selected features
    new_list = edited_df.loc[edited_df["Selected"], "Protein"].tolist()
    if new_list != selected_analysis_session_state[state_key]:
        selected_analysis_session_state[state_key] = new_list
        st.rerun(scope="fragment")


def get_df_for_protein_selector(
    proteins: list[str], selected: list[str]
) -> pd.DataFrame:
    """Create a DataFrame for the protein selector.

    Args:
        proteins (List[str]): A list of proteins.

    Returns:
        pd.DataFrame: A DataFrame with 'Gene', 'Selected', 'Protein' columns.
    """
    return pd.DataFrame(
        {
            "Gene": [
                st.session_state[StateKeys.DATASET]._feature_to_repr_map[protein]
                for protein in proteins
            ],
            "Selected": [protein in selected for protein in proteins],
            "Protein": proteins,
        }
    )


def get_display_proteins_html(
    protein_ids: list[str],
    is_upregulated: True,
    annotation_store: dict[str, dict],
    feature_to_repr_map: dict[str, str],
) -> str:
    """
    Get HTML code for displaying a list of proteins, color according to expression.

    Args:
        protein_ids (list[str]): a list of proteins.
        is_upregulated (bool): whether the proteins are up- or down-regulated.
    """

    warnings.warn(
        "This function will be deprecated in version 2.0 because it is no longer used.",
        category=DeprecationWarning,
        stacklevel=2,
    )

    uniprot_url = "https://www.uniprot.org/uniprotkb/"

    color = "green" if is_upregulated else "red"
    protein_ids_html = "".join(
        f'<a href = {uniprot_url + annotation_store[protein].get("primaryAccession",protein)}><li style="color: {color};">{feature_to_repr_map[protein]}</li></a>'
        for protein in protein_ids
    )

    return f"<ul>{protein_ids_html}</ul>"


def set_api_key(api_key: str = None) -> None:
    """Put the API key in the session state.

    If provided, use the `api_key`.
    If not, take the key from the secrets.toml file.
    Show a message if the file is not found.

    Args:
        api_key (str, optional): The API key. Defaults to None.
    """
    if not api_key:
        api_key = st.session_state.get(StateKeys.OPENAI_API_KEY, None)

    if api_key:
        st.info(f"API key set: {api_key[:3]}{(len(api_key)-6)*'*'}{api_key[-3:]}")
    else:
        try:
            if Path("./.streamlit/secrets.toml").exists():
                api_key = st.secrets["api_key"]
                st.toast("API key loaded from secrets.toml.", icon="✅")
            else:
                st.info(
                    "Please enter an OpenAI key or provide it in a secrets.toml file in the "
                    "alphastats/gui/.streamlit directory like "
                    "`api_key = <key>`"
                )
        except KeyError:
            st.error("API key not found in secrets.toml .")
        except Exception as e:
            st.error(f"Error loading API key: {e}.")

    st.session_state[StateKeys.OPENAI_API_KEY] = api_key


def llm_connection_test(
    model_name: str,
    base_url: str | None = None,
    api_key: str | None = None,
) -> str | None:
    """Test the connection to the LLM API, return None in case of success, error message otherwise."""
    try:
        llm = LLMIntegration(
            model_name, base_url=base_url, api_key=api_key, load_tools=False
        )
        llm.chat_completion(
            "This is a test. Simply respond 'yes' if you got this message."
        )
        return None

    except Exception as e:
        return str(e)


# Unused now, but could be useful in the future
# TODO: Remove this by end of year if still unused.
def get_display_available_uniprot_info(regulated_features: list[str]) -> dict:
    """
    Retrieves and formats UniProt information for a list of regulated features.

    Note: The information is retrieved from the `annotation_store` in the `session_state`, which is filled when the LLM interpretation is set up from the anlaysis page.

    Args:
        regulated_features (list): A list of features for which UniProt information is to be retrieved.
    Returns:
        dict: A dictionary where each key is a feature representation and the value is another dictionary
              containing the 'protein ids' and 'generated text' with formatted UniProt information or an error message, starting with ERROR, so it can be filtered before passing on to the LLM.
    """
    text_repr = {}
    for feature in regulated_features:
        try:
            text = format_uniprot_annotation(
                st.session_state[StateKeys.ANNOTATION_STORE][feature]
            )
        except Exception as e:
            text = f"ERROR: {e}"
        text_repr[st.session_state[StateKeys.DATASET]._feature_to_repr_map[feature]] = {
            "protein ids": feature,
            "generated text": text,
        }
    return text_repr


# TODO: Write test for this display
@st.fragment
def display_uniprot(
    regulated_features_dict: dict,
    feature_to_repr_map: dict,
    model_name: str,
    selected_analysis_key: str,
    *,
    disabled=False,
):
    """Display the interface for selecting fields from UniProt information, including a preview of the selected fields."""
    all_fields = ExtractedUniprotFields.get_values()
    if any(
        feature not in st.session_state[StateKeys.ANNOTATION_STORE]
        for feature in regulated_features_dict
    ):
        st.info(
            "No or incomplete UniProt data stored for the selected proteins. Please run UniProt data fetching first to ensure correct annotation from Protein IDs instead of gene names."
        )
        return

    st.markdown(
        "We recommend providing at least limited information from Uniprot for all proteins as part of the initial "
        "prompt to avoid misinterpretation of gene names or ids by the LLM. You can edit the selection of fields to "
        "include while chatting for on-the-fly demand for more information."
    )
    c1, c2, c3, c4, c5, c6 = st.columns((1, 1, 1, 1, 1, 1))
    selected_analysis_session_state = st.session_state[StateKeys.LLM_CHATS][
        selected_analysis_key
    ]
    if c1.button("Select all", disabled=disabled):
        selected_analysis_session_state[LLMKeys.SELECTED_UNIPROT_FIELDS] = all_fields
        st.rerun(scope="fragment")
    if c2.button("Select none", disabled=disabled):
        selected_analysis_session_state[LLMKeys.SELECTED_UNIPROT_FIELDS] = []
        st.rerun(scope="fragment")
    if c3.button("Recommended selection", disabled=disabled):
        selected_analysis_session_state[LLMKeys.SELECTED_UNIPROT_FIELDS] = (
            DefaultStates.SELECTED_UNIPROT_FIELDS.copy()
        )
        st.rerun(scope="fragment")
    with c4:
        texts = [
            format_uniprot_annotation(
                st.session_state[StateKeys.ANNOTATION_STORE].get(feature, {}),
                fields=selected_analysis_session_state[LLMKeys.SELECTED_UNIPROT_FIELDS],
            )
            for feature in regulated_features_dict
        ]
        tokens = LLMIntegration.estimate_tokens(
            [{MessageKeys.CONTENT: text} for text in texts], model=model_name
        )
        st.markdown(f"Total tokens: {tokens:.0f}")
    with c5:
        # this is required to persist the state of the "Integrate into initial prompt" checkbox for different analyses

        st.checkbox(
            "Integrate into initial prompt",
            help="If this is ticked and the initial prompt is updated, the Uniprot information will be included in the prompt and the instructions regarding uniprot will change to onl;y look up more information if explicitly asked to do so. Make sure that the total tokens are below the message limit of your LLM.",
            key=StateKeys.INCLUDE_UNIPROT_INTO_INITIAL_PROMPT,
            disabled=disabled,
            on_change=on_change_save_state,
        )

    c1, c2 = st.columns((1, 3))
    with c1, st.expander("Show options", expanded=not disabled):
        selected_fields = []
        for field in all_fields:
            if st.checkbox(
                field,
                value=field
                in selected_analysis_session_state[LLMKeys.SELECTED_UNIPROT_FIELDS],
                disabled=disabled,
            ):
                selected_fields.append(field)
        if set(selected_fields) != set(
            selected_analysis_session_state[LLMKeys.SELECTED_UNIPROT_FIELDS]
        ):
            selected_analysis_session_state[LLMKeys.SELECTED_UNIPROT_FIELDS] = (
                selected_fields
            )
            st.rerun(scope="fragment")
    with c2, st.expander("Show preview", expanded=True):
        # TODO: Fix desync on rerun (widget state not updated on rerun, value becomes ind0)
        preview_feature = st.selectbox(
            "Feature id",
            options=[
                feature
                for feature in regulated_features_dict
                if feature in st.session_state[StateKeys.ANNOTATION_STORE]
            ],
            format_func=lambda x: feature_to_repr_map[x],
        )
        if preview_feature is not None:
            uniprot_url = "https://www.uniprot.org/uniprotkb/"
            st.markdown(
                f"[Open in Uniprot ...]({uniprot_url + st.session_state[StateKeys.ANNOTATION_STORE][preview_feature]['primaryAccession']})"
            )
            st.markdown(f"Text generated from feature id {preview_feature}:")
            st.markdown(
                format_uniprot_annotation(
                    st.session_state[StateKeys.ANNOTATION_STORE][preview_feature],
                    fields=selected_analysis_session_state[
                        LLMKeys.SELECTED_UNIPROT_FIELDS
                    ],
                )
            )


def on_select_new_analysis_fill_state() -> None:
    """Upon selecting a new analysis set the values for mirrored session state keys before rerunning the app."""
    selected_chat = st.session_state[StateKeys.LLM_CHATS].get(
        st.session_state[StateKeys.SELECTED_ANALYSIS], {}
    )

    for synced_key in WIDGET_SYNCED_LLM_KEYS:
        st.session_state[getattr(synced_key, KeySyncNames.STATE)] = selected_chat.get(
            getattr(synced_key, KeySyncNames.LLM),
            getattr(synced_key, KeySyncNames.GET_DEFAULT),
        )

    if selected_chat.get(LLMKeys.IS_INITIALIZED):
        for synced_key in MODEL_SYNCED_LLM_KEYS:
            st.session_state[getattr(synced_key, KeySyncNames.STATE)] = (
                selected_chat.get(
                    getattr(synced_key, KeySyncNames.LLM),
                    getattr(synced_key, KeySyncNames.GET_DEFAULT),
                )
            )

    st.toast("State filled from saved analysis.", icon="🔍")


def on_change_save_state() -> None:
    """Save the state of LLM related widgets to the selected analysis before rerunning the page.

    This can be expanded to other widgets as needed.
    """
    selected_chat: dict = st.session_state[StateKeys.LLM_CHATS].get(
        st.session_state[StateKeys.SELECTED_ANALYSIS], {}
    )

    if not selected_chat:
        return

    for synced_key in WIDGET_SYNCED_LLM_KEYS:
        selected_chat[getattr(synced_key, KeySyncNames.LLM)] = st.session_state.get(
            getattr(synced_key, KeySyncNames.STATE),
            getattr(synced_key, KeySyncNames.GET_DEFAULT),
        )

    if not selected_chat.get(LLMKeys.IS_INITIALIZED):
        for synced_key in MODEL_SYNCED_LLM_KEYS:
            selected_chat[getattr(synced_key, KeySyncNames.LLM)] = st.session_state.get(
                getattr(synced_key, KeySyncNames.STATE),
                getattr(synced_key, KeySyncNames.GET_DEFAULT),
            )


def get_selected_regulated_features(llm_chat: dict) -> tuple[list, dict]:
    selected_features = (
        llm_chat[LLMKeys.SELECTED_FEATURES_UP]
        + llm_chat[LLMKeys.SELECTED_FEATURES_DOWN]
    )
    regulated_features_dict = {
        feature: "up" if feature in llm_chat[LLMKeys.SELECTED_FEATURES_UP] else "down"
        for feature in selected_features
    }
    return selected_features, regulated_features_dict


@st.fragment
def enrichment_analysis(llm_chat: dict, *, disabled: bool = False) -> None:
    new_settings = llm_chat[LLMKeys.ENRICHMENT_ANALYSIS][
        ENRICHMENT_ANALYSIS_KEYS.PARAMETERS
    ].copy()
    with st.form(key="enrichment_analysis_form"):
        st.markdown(
            "##### Enrichment analysis",
            help="Select the organism and tool for enrichment analysis. Including the background for the anlaysis is recommended.",
        )
        c1, c2, c3 = st.columns((1, 1, 1))
        with c1:
            organism_id = st.selectbox(
                "Organism ID",
                options=list(gprofiler_organisms.keys()),
                index=list(gprofiler_organisms.keys()).index(
                    llm_chat[LLMKeys.ENRICHMENT_ANALYSIS][
                        ENRICHMENT_ANALYSIS_KEYS.PARAMETERS
                    ].get(ENRICHMENT_ANALYSIS_KEYS.ORGANISM_ID, "9606")
                ),
                format_func=lambda x: f"{gprofiler_organisms[x]} ({x})",
                disabled=disabled,
            )
        with c2:
            options = ["string", "gprofiler", "don't run"]
            display_names = {"string": "STRING", "gprofiler": "GProfiler"}
            tool = st.selectbox(
                "External enrichment tool",
                options=options,
                index=options.index(
                    llm_chat[LLMKeys.ENRICHMENT_ANALYSIS][
                        ENRICHMENT_ANALYSIS_KEYS.PARAMETERS
                    ].get(ENRICHMENT_ANALYSIS_KEYS.TOOL, "gprofiler")
                ),
                format_func=lambda x: display_names.get(x, x),
                disabled=disabled,
            )
        with c3:
            include_background = st.checkbox(
                "Include background",
                value=llm_chat[LLMKeys.ENRICHMENT_ANALYSIS][
                    ENRICHMENT_ANALYSIS_KEYS.PARAMETERS
                ].get(ENRICHMENT_ANALYSIS_KEYS.INCLUDE_BACKGROUND, True),
                disabled=disabled,
            )
        submit_button = st.form_submit_button(
            "Run enrichment analysis",
            disabled=disabled,
        )
        if submit_button:
            new_settings.update(
                {
                    ENRICHMENT_ANALYSIS_KEYS.ORGANISM_ID: organism_id,
                    ENRICHMENT_ANALYSIS_KEYS.TOOL: tool,
                    ENRICHMENT_ANALYSIS_KEYS.INCLUDE_BACKGROUND: include_background,
                }
            )
    old_settings = llm_chat[LLMKeys.ENRICHMENT_ANALYSIS][
        ENRICHMENT_ANALYSIS_KEYS.PARAMETERS
    ]
    if new_settings != old_settings:
        with st.spinner("Running enrichment analysis..."):
            if tool == "don't run":
                enrichment_data = None
            else:
                feature_to_repr_map = st.session_state[
                    StateKeys.DATASET
                ]._feature_to_repr_map
                enrichment_data = get_enrichment_data(
                    difexpressed=list(
                        map(
                            feature_to_repr_map.get,
                            llm_chat[LLMKeys.SELECTED_FEATURES_UP],
                        )
                    )
                    + list(
                        map(
                            feature_to_repr_map.get,
                            llm_chat[LLMKeys.SELECTED_FEATURES_DOWN],
                        )
                    ),
                    organism_id=organism_id,
                    tool=tool,
                    include_background=include_background,
                )
                if (
                    isinstance(enrichment_data, pd.DataFrame)
                    and st.session_state.get(StateKeys.ENRICHMENT_COLUMNS) == []
                ):
                    st.session_state[StateKeys.ENRICHMENT_COLUMNS] = list(
                        enrichment_data.columns
                    )
                    llm_chat[LLMKeys.ENRICHMENT_COLUMNS] = st.session_state.get(
                        StateKeys.ENRICHMENT_COLUMNS
                    )
            llm_chat[LLMKeys.ENRICHMENT_ANALYSIS][ENRICHMENT_ANALYSIS_KEYS.RESULT] = (
                enrichment_data
            )
            llm_chat[LLMKeys.ENRICHMENT_ANALYSIS][
                ENRICHMENT_ANALYSIS_KEYS.PARAMETERS
            ].update(new_settings)
    else:
        enrichment_data = llm_chat[LLMKeys.ENRICHMENT_ANALYSIS][
            ENRICHMENT_ANALYSIS_KEYS.RESULT
        ]
    if isinstance(enrichment_data, pd.DataFrame):
        st.dataframe(enrichment_data)
        st.multiselect(
            "Select columns to include in the prompt",
            options=enrichment_data.columns,
            key=StateKeys.ENRICHMENT_COLUMNS,
            on_change=on_change_save_state,
            help="Select the columns to include in the initial prompt.",
            disabled=disabled,
        )


@st.fragment
def configure_initial_prompt(
    llm_chat: dict,
    plot_parameters: dict,
    feature_to_repr_map: dict,
    *,
    disabled: bool,
) -> None:
    c1, c2 = st.columns((5, 1))
    with c2:
        st.markdown("#####")
        if st.button(
            "Regenerate experimental design prompt from analysis parameters",
            disabled=disabled,
        ):
            generated_experimental_design_prompt, generated_protein_data_prompt, _ = (
                initialize_initial_prompt_modules(
                    llm_chat, plot_parameters, feature_to_repr_map
                )
            )
            st.session_state[StateKeys.PROMPT_EXPERIMENTAL_DESIGN] = (
                generated_experimental_design_prompt
            )
            on_change_save_state()
    with c1:
        experimental_design_prompt = st.text_area(
            "Please explain your experimental design",
            height=100,
            disabled=disabled,
            key=StateKeys.PROMPT_EXPERIMENTAL_DESIGN,
            on_change=on_change_save_state,
        )
    c1, c2 = st.columns((5, 1))
    with c2:
        st.markdown("#####")
        if st.button(
            "Update prompts with selected features and UniProt information",
            disabled=disabled,
            help="Regenerate system message and initial prompt based on current selections",
        ):
            generated_experimental_design_prompt, generated_protein_data_prompt, _ = (
                initialize_initial_prompt_modules(
                    llm_chat, plot_parameters, feature_to_repr_map
                )
            )
            st.session_state[StateKeys.PROMPT_PROTEIN_DATA] = (
                generated_protein_data_prompt
            )
            on_change_save_state()
    with c1:
        protein_data_prompt = st.text_area(
            "Please edit your selection above and update the prompt",
            height=200,
            disabled=disabled,
            key=StateKeys.PROMPT_PROTEIN_DATA,
            on_change=on_change_save_state,
        )
    c1, c2 = st.columns((5, 1))
    with c2:
        st.markdown("#####")
        preset = st.selectbox(
            "Select initial instruction",
            options=LLMInstructionKeys.get_values(),
            index=LLMInstructionKeys.get_values().index(LLMInstructionKeys.CUSTOM),
            disabled=disabled,
        )
        if preset != LLMInstructionKeys.CUSTOM:
            st.session_state[StateKeys.PROMPT_INSTRUCTIONS] = _get_initial_instruction(
                preset
            )
            on_change_save_state()
    with c1:
        initial_instruction = st.text_area(
            "Please provide an initial instruction",
            height=100,
            disabled=disabled,
            key=StateKeys.PROMPT_INSTRUCTIONS,
            on_change=on_change_save_state,
        )
    return get_initial_prompt(
        experimental_design_prompt, protein_data_prompt, initial_instruction
    )


@st.fragment
def show_llm_chat(
    llm_integration: LLMIntegration,
    selected_analysis_key: str,
    show_all: bool = False,
    show_individual_tokens: bool = False,
    show_prompt: bool = True,
) -> None:
    """The chat interface for the LLM interpretation."""

    # TODO dump to file -> static file name, plus button to do so
    # Ideas: save chat as txt, without encoding objects, just put a replacement string.
    # Offer bulk download of zip with all figures (via plotly download as svg.).
    # Alternatively write it all in one pdf report using e.g. pdfrw and reportlab (I have code for that combo).

    # TODO show errors by default
    # e.g. {"result": "Error executing get_uniprot_info_for_search_string: 'st.session_state has no key "selected_uniprot_fields".

    selected_analysis_session_state = st.session_state[StateKeys.LLM_CHATS][
        selected_analysis_key
    ]
    model_name = llm_integration._model
    # no. tokens spent
    messages, total_tokens, pinned_tokens = llm_integration.get_print_view(
        show_all=show_all
    )
    for message in messages:
        with st.chat_message(message[MessageKeys.ROLE]):
            st.markdown(
                f"[{message[MessageKeys.TIMESTAMP]}] {message[MessageKeys.CONTENT]}"
            )
            if (
                message[MessageKeys.PINNED]
                or not message[MessageKeys.IN_CONTEXT]
                or show_individual_tokens
            ):
                token_message = ""
                if message[MessageKeys.PINNED]:
                    token_message += ":pushpin: "
                if not message[MessageKeys.IN_CONTEXT]:
                    token_message += ":x: "
                if show_individual_tokens:
                    tokens = llm_integration.estimate_tokens(
                        [message], model=model_name
                    )
                    token_message += f"*tokens: {str(tokens)}*"
                st.markdown(token_message)
            for artifact in message[MessageKeys.ARTIFACTS]:
                if isinstance(artifact, pd.DataFrame):
                    st.dataframe(artifact)
                elif isinstance(
                    artifact, (PlotlyObject, plotly_object)
                ):  # TODO can there be non-plotly types here
                    st.plotly_chart(artifact)
                elif not isinstance(artifact, str):
                    st.warning("Don't know how to display artifact:")
                    st.write(artifact)

    st.markdown(
        f"*total tokens used: {str(total_tokens)}, tokens used for pinned messages: {str(pinned_tokens)}*"
    )

    if selected_analysis_session_state.get(LLMKeys.RECENT_CHAT_WARNINGS):
        st.warning("Warnings during last chat completion:")
        for warning in selected_analysis_session_state[LLMKeys.RECENT_CHAT_WARNINGS]:
            st.warning(str(warning.message).replace("\n", "\n\n"))

    if show_prompt and (prompt := st.chat_input("Say something")):
        with st.chat_message(Roles.USER):
            st.markdown(prompt)
            if show_individual_tokens:
                st.markdown(
                    f"*tokens: {str(llm_integration.estimate_tokens([{MessageKeys.CONTENT:prompt}], model=model_name))}*"
                )
        with st.spinner("Processing prompt..."), warnings.catch_warnings(
            record=True
        ) as caught_warnings:
            llm_integration.chat_completion(prompt)
            selected_analysis_session_state[LLMKeys.RECENT_CHAT_WARNINGS] = (
                caught_warnings
            )

        st.rerun(scope="fragment")

    st.download_button(
        "Download chat log",
        llm_integration.get_chat_log_txt(),
        f"chat_log_{model_name}.txt",
        "text/plain",
    )

    st.markdown(
        "*icons: :pushpin: pinned message, :x: message no longer in context due to token limitations*"
    )<|MERGE_RESOLUTION|>--- conflicted
+++ resolved
@@ -20,10 +20,7 @@
     SavedAnalysisKeys,
     StateKeys,
 )
-<<<<<<< HEAD
 from alphastats.llm.enrichment_analysis import get_enrichment_data, gprofiler_organisms
-from alphastats.llm.llm_integration import LLMIntegration, MessageKeys, Models, Roles
-=======
 from alphastats.llm.llm_integration import (
     LLMIntegration,
     MessageKeys,
@@ -31,7 +28,6 @@
     Models,
     Roles,
 )
->>>>>>> 0e1dad45
 from alphastats.llm.prompts import (
     LLMInstructionKeys,
     _get_experimental_design_prompt,
