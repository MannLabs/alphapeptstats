--- conflicted
+++ resolved
@@ -218,11 +218,8 @@
         llm_chat[LLMKeys.SELECTED_FEATURES_DOWN],
         uniprot_info,
         feature_to_repr_map=feature_to_repr_map,
-<<<<<<< HEAD
         parameter_dict=plot_parameters,
-=======
         enrichment_data=enrichment_data,
->>>>>>> f46ef674
     )
 
     initial_instruction = _get_initial_instruction(LLMInstructionKeys.SIMPLE)
