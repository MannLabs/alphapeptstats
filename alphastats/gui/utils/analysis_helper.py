--- conflicted
+++ resolved
@@ -293,12 +293,8 @@
     default_option = "<select>"
     group = st.selectbox(
         "Grouping variable",
-<<<<<<< HEAD
-        options=[default_option] + st.session_state.dataset.metadata.columns.to_list(),
-=======
-        options=["< None >"]
+        options=[default_option]
         + st.session_state[StateKeys.DATASET].metadata.columns.to_list(),
->>>>>>> ebc35d74
     )
 
     if group != default_option:
