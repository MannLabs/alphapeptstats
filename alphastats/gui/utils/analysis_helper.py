--- conflicted
+++ resolved
@@ -382,17 +382,7 @@
         # interpretation_options,
     )
 
-<<<<<<< HEAD
-    st.session_state["plotting_options"] = plotting_options(st.session_state)
-    st.session_state["statistic_options"] = statistic_options(st.session_state)
-    # st.session_state["interpretation_options"] = interpretation_options
-=======
     st.session_state[StateKeys.PLOTTING_OPTIONS] = plotting_options(st.session_state)
     st.session_state[StateKeys.STATISTIC_OPTIONS] = statistic_options(st.session_state)
     # TODO: Check if this should be reintroduced or removed
-    # st.session_state["interpretation_options"] = interpretation_options
-
-
-def gui_multicova_analysis():
-    pass
->>>>>>> 2903d600
+    # st.session_state["interpretation_options"] = interpretation_options