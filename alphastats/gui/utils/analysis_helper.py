--- conflicted
+++ resolved
@@ -1,10 +1,6 @@
 import io
-<<<<<<< HEAD
 from copy import deepcopy
-from typing import Any, Callable, Dict, Optional, Tuple, Union
-=======
 from typing import Any, Callable, Dict, List, Optional, Tuple, Union
->>>>>>> 567aeb95
 
 import pandas as pd
 import streamlit as st
