--- conflicted
+++ resolved
@@ -37,11 +37,8 @@
         self.filter_columns = []
         self.confidence_column = None
         self.software = "AlphaPept"
-<<<<<<< HEAD
         self.evidence_df = None 
-=======
         self.gene_names = None
->>>>>>> 7afd2df1
         # add contamination column "Reverse"
         self._add_contamination_reverse_column()
         self._add_contamination_column()
