--- conflicted
+++ resolved
@@ -1,16 +1,13 @@
-<<<<<<< HEAD
-import copy
-import logging
-=======
-from alphastats.loader.BaseLoader import BaseLoader
-from typing import Union
-import pandas as pd
-import numpy as np
 import re
 import warnings
+from typing import Union
+
+import numpy as np
+import pandas as pd
+
+from alphastats.loader.BaseLoader import BaseLoader
 
 SPECTRONAUT_COLUMN_DELIM = "."
->>>>>>> 629b03cd
 
 import numpy as np
 import pandas as pd
