import pandas as pd
import logging
import os
import numpy as np
from iteration_utilities import duplicates
import pkg_resources


class BaseLoader:
    """Parent class of Loaders
    """

    def __init__(self, file, intensity_column, index_column, sep):
        """BaseLoader for AlphaPept, MaxQuant, Fragpipe and DIANNLoader

        Args:
            file_path (str): path to file 
            sep (str, optional): file separation. Defaults to "\t".
        """

        # self._check_if_file_exists(file=file)
        if isinstance(file, pd.DataFrame):
            self.rawdata = file
        else:
            self.rawdata = pd.read_csv(file, sep=sep, low_memory=False)
        self.intensity_column = intensity_column
        self.index_column = index_column
        self.filter_columns = []
        self.confidence_column = None
        self.software = None
<<<<<<< HEAD
        self.evidence_df = None
=======
        self.gene_names = None
        self.ptm_df = None
>>>>>>> 7afd2df1
        self._add_contamination_column()
        self._check_if_columns_are_present()

    def _check_if_columns_are_present(self):
        """check if given columns present in rawdata
        """
        given_columns = list(filter(None, [self.index_column, self.confidence_column]))
        wrong_columns = list(set(given_columns) - set(self.rawdata.columns.to_list()))
        if len(wrong_columns) > 0:
            raise KeyError(
                ", ".join(wrong_columns) + " columns do not exist.\n"
                "Check the documtentation: \n"
                "AlphaPept Format: https://github.com/MannLabs/alphapept \n"
                "DIA-NN Format: https://github.com/vdemichev/DiaNN"
                "FragPipe Format: https://fragpipe.nesvilab.org/docs/tutorial_fragpipe_outputs.html#combined_proteintsv"
                "MaxQuant Format: http://www.coxdocs.org/doku.php?id=maxquant:table:proteingrouptable"
            )

    def _check_if_indexcolumn_is_unique(self):
        # TODO make own duplicates functions to have less dependencies
        duplicated_values = list(duplicates(self.rawdata[self.index_column].to_list()))
        if len(duplicated_values) > 0:
            # error or warning, duplicates could be resolved with preprocessing/filtering
            logging.warning(
                f"Column {self.index_column} contains duplicated values: "
                + ", ".join(duplicated_values)
            )

    def _check_if_file_exists(self, file):
        if os.path.isfile(file) == False:
            raise OSError(f"{file} does not exist.")

    def _add_contamination_column(self):
        #  load df with potential contamination from fasta file
        contaminations_path = pkg_resources.resource_filename(
            __name__, "../data/contaminations.txt"
        )
        contaminations = pd.read_csv(contaminations_path, sep="\t")
        contaminations_ids = contaminations["Uniprot ID"].to_list()
        #  add column with True False

        self.rawdata["contamination_library"] = np.where(
            self.rawdata[self.index_column].isin(contaminations_ids), True, False
        )
        self.filter_columns = self.filter_columns + ["contamination_library"]

        logging.info(
            "Column 'contamination_library' has been added, to indicate contaminations.\n"
            + "The contaminant library was created by Frankenfield et al."
            + ":https://www.biorxiv.org/content/10.1101/2022.04.27.489766v2.full"
        )<|MERGE_RESOLUTION|>--- conflicted
+++ resolved
@@ -28,12 +28,9 @@
         self.filter_columns = []
         self.confidence_column = None
         self.software = None
-<<<<<<< HEAD
         self.evidence_df = None
-=======
         self.gene_names = None
         self.ptm_df = None
->>>>>>> 7afd2df1
         self._add_contamination_column()
         self._check_if_columns_are_present()
 
