--- conflicted
+++ resolved
@@ -36,12 +36,10 @@
         self.confidence_column = confidence_column
         self.software = "MaxQuant"
         self._set_filter_columns_to_true_false()
-<<<<<<< HEAD
-        
-        if gene_names_column in self.rawdata.columns.to_list():
-=======
+        gene_names_column in self.rawdata.columns.to_list():
+
         if gene_names_column in self.rawinput.columns.to_list():
->>>>>>> 66ad4bea
+
             self.gene_names = gene_names_column
 
         if evidence_file is not None:
