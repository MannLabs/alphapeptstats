import pandas as pd
import numpy as np

import scipy
from typing import Union

from alphastats.DataSet_Preprocess import PreprocessingStateKeys


class DifferentialExpressionAnalysis:
    def __init__(
        self,
        dataset,
        group1: Union[str, list],
        group2: Union[str, list],
        column: str = None,
        method: str = "ttest",
        perm: int = 10,
        fdr: float = 0.05,
    ):
        self.dataset = dataset
        self.group1 = group1
        self.group2 = group2
        self.column = column
        self.method = method
        self.perm = perm
        self.fdr = fdr

    def _check_groups(self):
        if isinstance(self.group1, list) and isinstance(self.group2, list):
            self.column, self.group1, self.group2 = self._add_metadata_column(
                self.group1, self.group2
            )

        elif self.column is None:
            raise ValueError(
                "Column containing group1 and group2 needs to be specified"
            )

    def _prepare_anndata(self):
        import anndata

        group_samples = self.dataset.metadata[
            (self.dataset.metadata[self.column] == self.group1)
            | (self.dataset.metadata[self.column] == self.group2)
        ][self.dataset.sample].tolist()

        # reduce matrix
        reduced_matrix = self.dataset.mat.loc[group_samples]
        reduced_matrix = reduced_matrix.loc[:, (reduced_matrix != 0).any(axis=0)]
        # sort metadata according to matrix values
        list_to_sort = reduced_matrix.index.to_list()
        #  reduce metadata
        obs_metadata = (
            self.dataset.metadata[
                self.dataset.metadata[self.dataset.sample].isin(group_samples)
            ]
            .set_index(self.dataset.sample)
            .loc[list_to_sort]
        )

        # change comparison group to 0/1
        obs_metadata[self.column] = np.where(
            obs_metadata[self.column] == self.group1, 1, 0
        )

        # create a annotated dataset
        anndata_data = anndata.AnnData(
            X=reduced_matrix.values,
            var=pd.DataFrame(index=reduced_matrix.columns.to_list()),
            obs=obs_metadata,
            dtype=reduced_matrix.values.dtype,
        )
        return anndata_data

    def _add_metadata_column(self, group1_list: list, group2_list: list):
        # create new column in metadata with defined groups
        metadata = self.dataset.metadata

        sample_names = metadata[self.dataset.sample].to_list()

        misc_samples = list(set(group1_list + group2_list) - set(sample_names))
        if len(misc_samples) > 0:
            raise ValueError(
                f"Sample names: {misc_samples} are not described in Metadata."
            )

        column = "_comparison_column"
        conditons = [
            metadata[self.dataset.sample].isin(group1_list),
            metadata[self.dataset.sample].isin(group2_list),
        ]
        choices = ["group1", "group2"]
        metadata[column] = np.select(conditons, choices, default=np.nan)
        self.dataset.metadata = metadata

        return column, "group1", "group2"

    def sam(self) -> pd.DataFrame:
        from alphastats.multicova import multicova

        transposed = self.dataset.mat.transpose()

<<<<<<< HEAD
        if (
            self.dataset.preprocessing_info[PreprocessingStateKeys.NORMALIZATION]
            is None
        ):
=======
        if self.dataset.preprocessing_info["Log2-transformed"] is None:
>>>>>>> 1c8b39e1
            # needs to be lpog2 transformed for fold change calculations
            transposed = transposed.transform(lambda x: np.log2(x))

        transposed[self.dataset.index_column] = transposed.index
        transposed = transposed.reset_index(drop=True)

        res, _ = multicova.perform_ttest_analysis(
            transposed,
            c1=list(
                self.dataset.metadata[
                    self.dataset.metadata[self.column] == self.group1
                ][self.dataset.sample]
            ),
            c2=list(
                self.dataset.metadata[
                    self.dataset.metadata[self.column] == self.group2
                ][self.dataset.sample]
            ),
            s0=0.05,
            n_perm=self.perm,
            fdr=self.fdr,
            id_col=self.dataset.index_column,
            parallelize=True,
        )

        fdr_column = "FDR" + str(int(self.fdr * 100)) + "%"
        df = res[
            [
                self.dataset.index_column,
                "fc",
                "tval",
                "pval",
                "tval_s0",
                "pval_s0",
                "qval",
            ]
        ]
        df["log2fc"] = res["fc"]
        df["FDR"] = res[fdr_column]

        return df

    def wald(self) -> pd.DataFrame:
        import diffxpy.api as de

        d = self._prepare_anndata()
        formula_loc = "~ 1 +" + self.column

        test = de.test.wald(
            data=d, formula_loc=formula_loc, factor_loc_totest=self.column
        )
        df = test.summary().rename(columns={"gene": self.dataset.index_column})
        return df

    def welch_ttest(self) -> pd.DataFrame:
        import diffxpy.api as de

        d = self._prepare_anndata()

        test = de.test.t_test(data=d, grouping=self.column)
        df = test.summary().rename(columns={"gene": self.dataset.index_column})
        return df

    def ttest(self) -> pd.DataFrame:
        group1_samples = self.dataset.metadata[
            self.dataset.metadata[self.column] == self.group1
        ][self.dataset.sample].tolist()
        group2_samples = self.dataset.metadata[
            self.dataset.metadata[self.column] == self.group2
        ][self.dataset.sample].tolist()
        # calculate fold change (if its is not logarithimic normalized)
        mat_transpose = self.dataset.mat.transpose()

        p_values = mat_transpose.apply(
            lambda row: scipy.stats.ttest_ind(
                row[group1_samples].values.flatten(),
                row[group2_samples].values.flatten(),
            )[1],
            axis=1,
        )

        fc = self._calculate_foldchange(
            mat_transpose=mat_transpose,
            group1_samples=group1_samples,
            group2_samples=group2_samples,
        )
        df = pd.DataFrame()
        df[self.dataset.index_column], df["pval"] = (
            p_values.index.tolist(),
            p_values.values,
        )
        df["log2fc"] = fc
        return df

    def pairedttest(self) -> pd.DataFrame:
        group1_samples = self.dataset.metadata[
            self.dataset.metadata[self.column] == self.group1
        ][self.dataset.sample].tolist()
        group2_samples = self.dataset.metadata[
            self.dataset.metadata[self.column] == self.group2
        ][self.dataset.sample].tolist()
        # calculate fold change (if its is not logarithimic normalized)
        mat_transpose = self.dataset.mat.transpose()

        p_values = mat_transpose.apply(
            lambda row: scipy.stats.ttest_rel(
                row[group1_samples].values.flatten(),
                row[group2_samples].values.flatten(),
            )[1],
            axis=1,
        )

        fc = self._calculate_foldchange(
            mat_transpose=mat_transpose,
            group1_samples=group1_samples,
            group2_samples=group2_samples,
        )
        df = pd.DataFrame()
        df[self.dataset.index_column], df["pval"] = (
            p_values.index.tolist(),
            p_values.values,
        )
        df["log2fc"] = fc
        return df

    def _calculate_foldchange(
        self, mat_transpose: pd.DataFrame, group1_samples: list, group2_samples: list
    ):
<<<<<<< HEAD
        mat_transpose += 0.00001

        if self.dataset.preprocessing_info[PreprocessingStateKeys.LOG2_TRANSFORMED]:
=======
        if self.dataset.preprocessing_info["Log2-transformed"]:
>>>>>>> 1c8b39e1
            fc = (
                mat_transpose[group1_samples].T.mean().values
                - mat_transpose[group2_samples].T.mean().values
            )

        else:
            fc = (
                mat_transpose[group1_samples].T.mean().values
                / mat_transpose[group2_samples].T.mean().values
            )
            fc = np.log2(fc)

        return fc

    def perform(self) -> pd.DataFrame:
        self._check_groups()

        if self.method == "wald":
            df = self.wald()

        elif self.method == "ttest":
            df = self.ttest()

        elif self.method == "welch-ttest":
            df = self.welch_ttest()

        elif self.method == "sam":
            df = self.sam()

        elif self.method == "paired-ttest":
            df = self.pairedttest()

        else:
            raise ValueError(
                f"{self.method} is invalid choose between 'wald' for Wald-test, 'sam',  and 'ttest', 'welch-ttest' or 'paired-ttest'"
            )

        return df<|MERGE_RESOLUTION|>--- conflicted
+++ resolved
@@ -101,14 +101,10 @@
 
         transposed = self.dataset.mat.transpose()
 
-<<<<<<< HEAD
         if (
-            self.dataset.preprocessing_info[PreprocessingStateKeys.NORMALIZATION]
+            self.dataset.preprocessing_info[PreprocessingStateKeys.LOG2_TRANSFORMED]
             is None
         ):
-=======
-        if self.dataset.preprocessing_info["Log2-transformed"] is None:
->>>>>>> 1c8b39e1
             # needs to be lpog2 transformed for fold change calculations
             transposed = transposed.transform(lambda x: np.log2(x))
 
@@ -237,13 +233,7 @@
     def _calculate_foldchange(
         self, mat_transpose: pd.DataFrame, group1_samples: list, group2_samples: list
     ):
-<<<<<<< HEAD
-        mat_transpose += 0.00001
-
         if self.dataset.preprocessing_info[PreprocessingStateKeys.LOG2_TRANSFORMED]:
-=======
-        if self.dataset.preprocessing_info["Log2-transformed"]:
->>>>>>> 1c8b39e1
             fc = (
                 mat_transpose[group1_samples].T.mean().values
                 - mat_transpose[group2_samples].T.mean().values
