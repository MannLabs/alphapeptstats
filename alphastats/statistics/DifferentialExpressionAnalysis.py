--- conflicted
+++ resolved
@@ -109,14 +109,10 @@
 
         transposed = self.mat.transpose()
 
-<<<<<<< HEAD
-        if self.preprocessing_info[PreprocessingStateKeys.NORMALIZATION] is None:
-=======
         if (
             self.dataset.preprocessing_info[PreprocessingStateKeys.LOG2_TRANSFORMED]
             is None
         ):
->>>>>>> 2903d600
             # needs to be lpog2 transformed for fold change calculations
             transposed = transposed.transform(lambda x: np.log2(x))
 
@@ -241,20 +237,10 @@
     def _calculate_foldchange(  # TODO duplicated
         self, mat_transpose: pd.DataFrame, group1_samples: list, group2_samples: list
     ):
-<<<<<<< HEAD
-        mat_transpose += 0.00001
-
         group1_values = mat_transpose[group1_samples].T.mean().values
         group2_values = mat_transpose[group2_samples].T.mean().values
         if self.preprocessing_info[PreprocessingStateKeys.LOG2_TRANSFORMED]:
             fc = group1_values - group2_values
-=======
-        if self.dataset.preprocessing_info[PreprocessingStateKeys.LOG2_TRANSFORMED]:
-            fc = (
-                mat_transpose[group1_samples].T.mean().values
-                - mat_transpose[group2_samples].T.mean().values
-            )
->>>>>>> 2903d600
 
         else:
             fc = group1_values / group2_values
