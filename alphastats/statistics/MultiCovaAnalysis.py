import warnings

import numpy as np
import plotly.express as px

<<<<<<< HEAD

=======
from alphastats.keys import Cols


# TODO unused
>>>>>>> fa531e9f
class MultiCovaAnalysis:
    def __init__(
        self,
        *,
        mat: pd.DataFrame,
        metadata: pd.DataFrame,
        sample: str,
        index_column: str,
        covariates: list,
        n_permutations: int = 3,
        fdr: float = 0.05,
        s0: float = 0.05,
        subset: dict = None,
        plot: bool = False,
    ):
<<<<<<< HEAD
        self.sample = sample
        self.metadata_ori = metadata
        self.mat = mat
        self.index_column = index_column

        self.metadata = None  # TODO check if the distinction between metadata and metadata_ori is necessary

=======
        self.dataset = dataset  # TODO pass only .mat, .metadata
>>>>>>> fa531e9f
        self.covariates = covariates
        self.n_permutations = n_permutations
        self.fdr = fdr
        self.s0 = s0
        self.subset = subset
        self.plot = plot

        self._check_covariat_input()
        self._subset_metadata()
        self._check_na_values()
        self._convert_string_to_binary()
        self._prepare_matrix()

    def _subset_metadata(self):
<<<<<<< HEAD
        columns_to_keep = self.covariates + [self.sample]
=======
        columns_to_keep = self.covariates + [Cols.SAMPLE]
>>>>>>> fa531e9f
        if self.subset is not None:
            # dict structure {"column_name": ["group1", "group2"]}
            subset_column = list(self.subset.keys())[0]
            groups = self.subset.get(subset_column)
            self.metadata = self.metadata_ori[
                self.metadata_ori[subset_column].isin(groups)
            ][columns_to_keep]

        else:
            self.metadata = self.metadata_ori[columns_to_keep]

    def _check_covariat_input(self):
        # check whether covariates in metadata column
        misc_covariates = list(
            set(self.covariates) - set(self.metadata_ori.columns.to_list())
        )
        if len(misc_covariates) > 0:
            warnings.warn(f"Covariates: {misc_covariates} are not found in Metadata.")
            self.covariates = [x for x in self.covariates if x not in misc_covariates]

    def _check_na_values(self):
        for covariate in self.covariates:
            if self.metadata_ori[covariate].isna().any():
                self.covariates.remove(covariate)
                warnings.warn(
                    f"Covariate: {covariate} contains missing values in metadata and will not be used for analysis."
                )

    def _convert_string_to_binary(self):
        string_cols = (
            self.metadata[self.covariates]
            .select_dtypes(include=[object])
            .columns.to_list()
        )

        if len(string_cols) > 0:
            for col in string_cols:
                col_values = list(set(self.metadata[col].to_list()))

                if len(col_values) == 2:
                    self.metadata[col] = np.where(
                        self.metadata[col] == col_values[0], 0, 1
                    )

                else:
                    if len(col_values) < 2:
                        col_values.append("example")

                    subset_prompt = (
                        "¨subset={"
                        + col
                        + ":["
                        + col_values[0]
                        + ","
                        + col_values[1]
                        + "]}"
                    )
                    warnings.warn(
                        f"Covariate: {col} contains not exactly 2 binary values, instead {col_values}. "
                        f"Specify the values of the covariates you want to use for your analysis as: {subset_prompt} "
                    )
                    self.covariates.remove(col)

    def _prepare_matrix(self):
<<<<<<< HEAD
        transposed = self.mat.transpose()
        transposed[self.index_column] = transposed.index
        transposed = transposed.reset_index(drop=True)
        self.transposed = transposed[self.metadata[self.sample].to_list()]
=======
        transposed = self.dataset.mat.transpose()
        transposed[Cols.INDEX] = transposed.index
        transposed = transposed.reset_index(drop=True)
        self.transposed = transposed[self.metadata[Cols.SAMPLE].to_list()]
>>>>>>> fa531e9f

    def _plot_volcano_regression(self, res_real, variable):
        sig_col = res_real.filter(regex=variable + "_" + "FDR").columns[0]
        sig_level = sig_col.replace("_", " ")

        fig = px.scatter(
            x=res_real[variable + "_" + "fc"],
            y=-np.log10(res_real[variable + "_" + "pval"]),
            color=res_real[sig_col],
            color_discrete_map={"sig": "#009599", "non_sig": "#404040"},
<<<<<<< HEAD
            hover_name=res_real[self.index_column],
=======
            hover_name=res_real[Cols.INDEX],
>>>>>>> fa531e9f
            title=variable,
            labels=dict(x="beta value", y="-log10(p-value)", color=sig_level),
        )
        fig.show()
        return fig

    def calculate(self):
        from alphastats.multicova import multicova

        if len(self.covariates) == 0:
            print("Covariates are invalid for analysis.")
            return

        res, tlim = multicova.full_regression_analysis(
            quant_data=self.transposed,
            annotation=self.metadata,
            covariates=self.covariates,
<<<<<<< HEAD
            sample_column=self.sample,
=======
>>>>>>> fa531e9f
            n_permutations=self.n_permutations,
            fdr=self.fdr,
            s0=self.s0,
        )
<<<<<<< HEAD
        res[self.index_column] = self.mat.columns.to_list()
=======
        res[Cols.INDEX] = self.dataset.mat.columns.to_list()
>>>>>>> fa531e9f
        plot_list = []

        if self.plot:
            for variable in self.covariates:
                plot = self._plot_volcano_regression(res_real=res, variable=variable)
                plot_list.append(plot)

        return res, plot_list<|MERGE_RESOLUTION|>--- conflicted
+++ resolved
@@ -3,14 +3,10 @@
 import numpy as np
 import plotly.express as px
 
-<<<<<<< HEAD
-
-=======
 from alphastats.keys import Cols
 
 
 # TODO unused
->>>>>>> fa531e9f
 class MultiCovaAnalysis:
     def __init__(
         self,
@@ -26,7 +22,6 @@
         subset: dict = None,
         plot: bool = False,
     ):
-<<<<<<< HEAD
         self.sample = sample
         self.metadata_ori = metadata
         self.mat = mat
@@ -34,9 +29,6 @@
 
         self.metadata = None  # TODO check if the distinction between metadata and metadata_ori is necessary
 
-=======
-        self.dataset = dataset  # TODO pass only .mat, .metadata
->>>>>>> fa531e9f
         self.covariates = covariates
         self.n_permutations = n_permutations
         self.fdr = fdr
@@ -51,11 +43,7 @@
         self._prepare_matrix()
 
     def _subset_metadata(self):
-<<<<<<< HEAD
-        columns_to_keep = self.covariates + [self.sample]
-=======
         columns_to_keep = self.covariates + [Cols.SAMPLE]
->>>>>>> fa531e9f
         if self.subset is not None:
             # dict structure {"column_name": ["group1", "group2"]}
             subset_column = list(self.subset.keys())[0]
@@ -120,17 +108,10 @@
                     self.covariates.remove(col)
 
     def _prepare_matrix(self):
-<<<<<<< HEAD
-        transposed = self.mat.transpose()
-        transposed[self.index_column] = transposed.index
-        transposed = transposed.reset_index(drop=True)
-        self.transposed = transposed[self.metadata[self.sample].to_list()]
-=======
         transposed = self.dataset.mat.transpose()
         transposed[Cols.INDEX] = transposed.index
         transposed = transposed.reset_index(drop=True)
         self.transposed = transposed[self.metadata[Cols.SAMPLE].to_list()]
->>>>>>> fa531e9f
 
     def _plot_volcano_regression(self, res_real, variable):
         sig_col = res_real.filter(regex=variable + "_" + "FDR").columns[0]
@@ -141,11 +122,7 @@
             y=-np.log10(res_real[variable + "_" + "pval"]),
             color=res_real[sig_col],
             color_discrete_map={"sig": "#009599", "non_sig": "#404040"},
-<<<<<<< HEAD
-            hover_name=res_real[self.index_column],
-=======
             hover_name=res_real[Cols.INDEX],
->>>>>>> fa531e9f
             title=variable,
             labels=dict(x="beta value", y="-log10(p-value)", color=sig_level),
         )
@@ -163,19 +140,11 @@
             quant_data=self.transposed,
             annotation=self.metadata,
             covariates=self.covariates,
-<<<<<<< HEAD
-            sample_column=self.sample,
-=======
->>>>>>> fa531e9f
             n_permutations=self.n_permutations,
             fdr=self.fdr,
             s0=self.s0,
         )
-<<<<<<< HEAD
-        res[self.index_column] = self.mat.columns.to_list()
-=======
         res[Cols.INDEX] = self.dataset.mat.columns.to_list()
->>>>>>> fa531e9f
         plot_list = []
 
         if self.plot:
