--- conflicted
+++ resolved
@@ -254,11 +254,7 @@
                 warnings.warn(
                     f"Removing corresponsing tool output as well.\nRemoved message:{removed_toolmessage[MessageKeys.ROLE]}: {removed_toolmessage[MessageKeys.CONTENT][0:30]}..."
                 )
-<<<<<<< HEAD
-                if len(self._messages) == oldest_unpinned:
-=======
                 if len(self._messages) == oldest_not_pinned:
->>>>>>> ffdd4e4d
                     raise ValueError(
                         "Truncating conversation history failed, as the artifact from the last call exceeds the token limit. Please increase the token limit and reset the LLM analysis."
                     )
@@ -383,30 +379,21 @@
         """Get a structured view of the conversation history for display purposes."""
 
         print_view = []
-<<<<<<< HEAD
         total_tokens = 0
         pinned_tokens = 0
-        for message_idx, role_content_dict in enumerate(self._all_messages):
-            tokens = self.estimate_tokens([role_content_dict])
-            in_context = role_content_dict in self._messages
+        for message_idx, message in enumerate(self._all_messages):
+            tokens = self.estimate_tokens([message])
+            in_context = message in self._messages
             if in_context:
                 total_tokens += tokens
-            if role_content_dict[MessageKeys.PINNED]:
+            if message[MessageKeys.PINNED]:
                 pinned_tokens += tokens
-
-=======
-        for message_idx, message in enumerate(self._all_messages):
->>>>>>> ffdd4e4d
             if not show_all and (
                 message[MessageKeys.ROLE] in [Roles.TOOL, Roles.SYSTEM]
             ):
                 continue
             if not show_all and MessageKeys.TOOL_CALLS in message:
                 continue
-<<<<<<< HEAD
-=======
-            in_context = message in self._messages
->>>>>>> ffdd4e4d
 
             print_view.append(
                 {
