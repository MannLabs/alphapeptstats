--- conflicted
+++ resolved
@@ -243,7 +243,6 @@
         total_tokens = 0
         try:
             enc = tiktoken.encoding_for_model(model)
-<<<<<<< HEAD
             for message in messages:
                 if message and MessageKeys.CONTENT in message:
                     content = message[MessageKeys.CONTENT]
@@ -285,24 +284,6 @@
                                 and part.get("type") == "image_url"
                             ):
                                 total_tokens += 250  # Placeholder
-=======
-            total_tokens = sum(
-                [
-                    len(enc.encode(message[MessageKeys.CONTENT]))
-                    for message in messages
-                    if message and message[MessageKeys.CONTENT]
-                ]
-            )
-        except KeyError:
-            # if the model is not in the tiktoken library (e.g. ollama) a key error is raised by encoding_for_model, we use a rough estimate instead
-            total_tokens = sum(
-                [
-                    len(message[MessageKeys.CONTENT]) / average_chars_per_token
-                    for message in messages
-                    if message and message[MessageKeys.CONTENT]
-                ]
-            )
->>>>>>> 814c0f7c
         return total_tokens
 
     def _truncate_conversation_history(
