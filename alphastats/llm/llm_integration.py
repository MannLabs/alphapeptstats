--- conflicted
+++ resolved
@@ -74,11 +74,12 @@
             ModelProperties.REQUIRES_API_KEY: True,
             ModelProperties.MULTIMODAL: True,
         },
-<<<<<<< HEAD
+        "GWDG/qwen2.5-vl-72b-instruct": {
+            ModelProperties.SUPPORTS_BASE_URL: True,
+            ModelProperties.REQUIRES_API_KEY: True,
+            ModelProperties.MULTIMODAL: True,
+        },
         "vertex_ai/gemini-2.0-flash": {
-=======
-        "GWDG/qwen2.5-vl-72b-instruct": {
->>>>>>> 237422e3
             ModelProperties.SUPPORTS_BASE_URL: True,
             ModelProperties.REQUIRES_API_KEY: True,
             ModelProperties.MULTIMODAL: True,
