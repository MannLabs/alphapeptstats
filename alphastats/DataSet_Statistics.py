--- conflicted
+++ resolved
@@ -13,9 +13,9 @@
 )
 from alphastats.statistics.Anova import Anova
 
+# FIX _calculate_foldchange _add_metadata_column
 
 class Statistics:
-<<<<<<< HEAD
     def __init__(
         self,
         mat: pd.DataFrame,
@@ -29,47 +29,6 @@
         self.index_column: str = index_column
         self.sample: str = sample
         self.preprocessing_info: Dict = preprocessing_info
-=======
-    def _calculate_foldchange(
-        self, mat_transpose: pd.DataFrame, group1_samples: list, group2_samples: list
-    ) -> pd.DataFrame:
-        if self.preprocessing_info[PreprocessingStateKeys.LOG2_TRANSFORMED]:
-            fc = (
-                mat_transpose[group1_samples].T.mean().values
-                - mat_transpose[group2_samples].T.mean().values
-            )
-
-        else:
-            fc = (
-                mat_transpose[group1_samples].T.mean().values
-                / mat_transpose[group2_samples].T.mean().values
-            )
-            fc = np.log2(fc)
-
-        return pd.DataFrame({"log2fc": fc, self.index_column: mat_transpose.index})
-
-    def _add_metadata_column(self, group1_list: list, group2_list: list):
-        # create new column in metadata with defined groups
-        metadata = self.metadata
-
-        sample_names = metadata[self.sample].to_list()
-        misc_samples = list(set(group1_list + group2_list) - set(sample_names))
-        if len(misc_samples) > 0:
-            raise ValueError(
-                f"Sample names: {misc_samples} are not described in Metadata."
-            )
-
-        column = "_comparison_column"
-        conditons = [
-            metadata[self.sample].isin(group1_list),
-            metadata[self.sample].isin(group2_list),
-        ]
-        choices = ["group1", "group2"]
-        metadata[column] = np.select(conditons, choices, default=np.nan)
-        self.metadata = metadata
-
-        return column, "group1", "group2"
->>>>>>> 2903d600
 
     @ignore_warning(RuntimeWarning)
     def diff_expression_analysis(
