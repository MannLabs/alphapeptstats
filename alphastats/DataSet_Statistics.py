from codecs import ignore_errors
from itertools import permutations
import pandas as pd
import scipy.stats
import numpy as np
import logging
import pingouin
from alphastats.utils import ignore_warning
from tqdm import tqdm


class Statistics:
    def _add_metadata_column(self, group1_list, group2_list):

        # create new column in metadata with defined groups
        metadata = self.metadata

        sample_names = metadata["sample"].to_list()
        misc_samples = list(set(group1_list + group2_list) - set(sample_names))
        if len(misc_samples) > 0:
            raise ValueError(
                f"Sample names: {misc_samples} are not described in Metadata."
            )

        column = "_comparison_column"
        conditons = [
            metadata["sample"].isin(group1_list),
            metadata["sample"].isin(group2_list),
        ]
        choices = ["group1", "group2"]
        metadata[column] = np.select(conditons, choices, default=np.nan)
        self.metadata = metadata

        return column, "group1", "group2"

    def perform_diff_expression_analysis(
        self, group1, group2, column=None, method="ttest"
    ):
        """Perform differential expression analysis doing a a t-test or Wald test. A wald test will fit a generalized linear model.

        Args:
            column (str): column name in the metadata file with the two groups to compare
            group1 (str/list): name of group to compare needs to be present in column or list of sample names to compare
            group2 (str/list): name of group to compare needs to be present in column  or list of sample names to compare
            method (str,optional): statistical method to calculate differential expression, for Wald-test 'wald'. Default 'ttest'

        Returns:
            pandas.DataFrame: 
            pandas Dataframe with foldchange, foldchange_log2 and pvalue
            for each ProteinID/ProteinGroup between group1 and group2.

            * ``'Protein ID'``: ProteinID/ProteinGroup
            * ``'pval'``: p-value of the ProteinID/ProteinGroup
            * ``'qval'``: multiple testing - corrected p-value
            * ``'log2fc'``: log2(foldchange)
            * ``'grad'``: the gradient of the log-likelihood
            * ``'coef_mle'``: the maximum-likelihood estimate of coefficient in liker-space
            * ``'coef_sd'``: the standard deviation of the coefficient in liker-space
            * ``'ll'``: the log-likelihood of the estimation
        """

        import anndata
        import diffxpy.api as de

        if isinstance(group1, list) and isinstance(group2, list):
            column, group1, group2 = self._add_metadata_column(group1, group2)

        elif column is None:
            raise ValueError(
                "Column containing group1 and group2 needs to be specified"
            )

        #  if a column has more than two groups matrix needs to be reduced to compare
        group_samples = self.metadata[
            (self.metadata[column] == group1) | (self.metadata[column] == group2)
        ]["sample"].tolist()

        # reduce matrix
        reduced_matrix = self.mat.loc[group_samples]
        reduced_matrix = reduced_matrix.loc[:, (reduced_matrix != 0).any(axis=0)]
        # sort metadata according to matrix values
        list_to_sort = reduced_matrix.index.to_list()
        #  reduce metadata
        obs_metadata = (
            self.metadata[self.metadata["sample"].isin(group_samples)]
            .set_index("sample")
            .loc[list_to_sort]
        )

        # change comparison group to 0/1
        obs_metadata[column] = np.where(obs_metadata[column] == group1, 1, 0)

        # create a annotated dataset
        d = anndata.AnnData(
            X=reduced_matrix.values,
            var=pd.DataFrame(index=reduced_matrix.columns.to_list()),
            obs=obs_metadata,
            dtype=reduced_matrix.values.dtype,
        )

        if method == "wald":
            formula_loc = "~ 1 +" + column
            test = de.test.wald(
                data=d, formula_loc=formula_loc, factor_loc_totest=column
            )

        elif method == "ttest":
            test = de.test.t_test(data=d, grouping=column)

        else:
            raise ValueError(
                f"{method} is invalid choose between 'wald' for Wald-test and 'ttest'"
            )

        df = test.summary().rename(columns={"gene": self.index_column})
        return df

    def _calculate_foldchange(self, mat_transpose, group1_samples, group2_samples):
        mat_transpose += 0.00001
        fc = (
            mat_transpose[group1_samples].T.mean().values
            / mat_transpose[group2_samples].T.mean().values
        )
        df = pd.DataFrame(
            {"fc": fc, "log2fc": np.log2(fc)},
            index=mat_transpose.index,
            columns=["fc", "log2fc"],
        )
        return df

    @ignore_warning(RuntimeWarning)
<<<<<<< HEAD
    def calculate_ttest_fc(self, column, group1, group2):
        """Calculate t-test and fold change between two groups

        Args:
            column (str): column name in the metadata file with the two groups to compare
            group1 (str): name of group to compare needs to be present in column
            group2 (str): name of group to compare needs to be present in column

        Returns:
            pandas.DataFrame: 
            
            pandas Dataframe with foldchange, foldchange_log2 and pvalue
            for each ProteinID/ProteinGroup between group1 and group2.

            * ``'Protein ID'``: ProteinID/ProteinGroup
            * ``'pvalue'``: p-value result of t-test
            * ``'fc'``: foldchange of the mean Protein Intensity of group1 vs. group2
            * ``'log2fc'``: log2(foldchange)

        """
        # get samples names of two groupes
        group1_samples = self.metadata[self.metadata[column] == group1][
            "sample"
        ].tolist()
        group2_samples = self.metadata[self.metadata[column] == group2][
            "sample"
        ].tolist()

        if len(group1_samples) == 1 or len(group2_samples) == 1:
            raise NotImplementedError("Sample number too low to calculate t-test")

        mat_transpose = self.mat.transpose()

        fc = self._calculate_foldchange(
            mat_transpose, group1_samples=group1_samples, group2_samples=group2_samples
        )

        p_values = mat_transpose.apply(
            lambda row: scipy.stats.ttest_ind(
                row[group1_samples].values.flatten(),
                row[group2_samples].values.flatten(),
                permutations=100,
            )[1],
            axis=1,
        )
        df = pd.DataFrame()
        df[self.index_column], df["pvalue"] = p_values.index.tolist(), p_values.values
        df = df.merge(fc.reset_index(), on=self.index_column)
        return df

    @ignore_warning(RuntimeWarning)
=======
>>>>>>> 7afd2df1
    def calculate_tukey(self, protein_id, group, df=None):
        """Calculate Pairwise Tukey-HSD post-hoc test
        Wrapper around: 
        https://pingouin-stats.org/generated/pingouin.pairwise_tukey.html#pingouin.pairwise_tukey

        Args:
            protein_id (str): ProteinID to calculate Pairwise Tukey-HSD post-hoc test - dependend variable
            group (str): A metadata column used calculate pairwise tukey
            df (pandas.DataFrame, optional): Defaults to None.

        Returns:
            pandas.DataFrame:
            * ``'A'``: Name of first measurement
            * ``'B'``: Name of second measurement
            * ``'mean(A)'``: Mean of first measurement
            * ``'mean(B)'``: Mean of second measurement
            * ``'diff'``: Mean difference (= mean(A) - mean(B))
            * ``'se'``: Standard error
            * ``'T'``: T-values
            * ``'p-tukey'``: Tukey-HSD corrected p-values
            * ``'hedges'``: Hedges effect size (or any effect size defined in
            ``effsize``)
            * ``'comparison'``: combination of measurment
            * ``'Protein ID'``: ProteinID/ProteinGroup
        """
        if df is None:
            df = (
                self.mat[[protein_id]].reset_index().rename(columns={"index": "sample"})
            )
            df = df.merge(self.metadata, how="inner", on=["sample"])

        try:
            tukey_df = pingouin.pairwise_tukey(data=df, dv=protein_id, between=group)
            tukey_df["comparison"] = (
                tukey_df["A"] + " vs. " + tukey_df["B"] + " Tukey Test"
            )
            tukey_df[self.index_column] = protein_id

        except ValueError:
            tukey_df = pd.DataFrame()

        return tukey_df

    def _calculate_foldchange(self, mat_transpose, group1_samples, group2_samples):
        mat_transpose += 0.00001
        fc = (
            mat_transpose[group1_samples].T.mean().values
            / mat_transpose[group2_samples].T.mean().values
        )
        df = pd.DataFrame(
            {"fc": fc, "log2fc": np.log2(fc)},
            index=mat_transpose.index,
            columns=["fc", "log2fc"],
        )
        return df

    @ignore_warning(RuntimeWarning)
    def anova(self, column, protein_ids="all", tukey=True):
        """One-way Analysis of Variance (ANOVA)

        Args:
            column (str): A metadata column used to calculate ANOVA
            ids (str or list, optional): ProteinIDs to calculate ANOVA for - dependend variable either ProteinID as string, several ProteinIDs as list or "all" to calculate ANOVA for all ProteinIDs. Defaults to "all".
            tukey (bool, optional): Whether to calculate a Tukey-HSD post-hoc test. Defaults to True.

        Returns:
            pandas.DataFrame:
            * ``'Protein ID'``: ProteinID/ProteinGroup
            * ``'ANOVA_pvalue'``: p-value of ANOVA
            * ``'A vs. B Tukey test'``: Tukey-HSD corrected p-values (each combination represents a column)
        """
        if protein_ids == "all":
            protein_ids_list = self.mat.columns.tolist()
        elif isinstance(protein_ids, str):
            # convert id to list
            protein_ids_list = [protein_ids]
        else:
            protein_ids_list = protein_ids
        #  generated list of list with samples
        subgroup = self.metadata[column].unique().tolist()
        all_groups = []
        for sub in subgroup:
            group_list = self.metadata[self.metadata[column] == sub]["sample"].tolist()
            all_groups.append(group_list)

        mat_transpose = self.mat[protein_ids_list].transpose()
        #  perform rowwise anova
        p_values = mat_transpose.apply(
            # generate nested list with values for each group
            # TODO this can print long list of warnings work around this
            lambda row: scipy.stats.f_oneway(
                *[row[elem].values.flatten() for elem in all_groups]
            )[1],
            axis=1,
        )
        anova_df = pd.DataFrame()
        anova_df[self.index_column], anova_df["ANOVA_pvalue"] = (
            p_values.index.tolist(),
            p_values.values,
        )

        if tukey:
            final_df = self._create_tukey_df(
                anova_df=anova_df, protein_ids_list=protein_ids_list, group=column
            )
        else:
            final_df = anova_df
        return final_df

    def _create_tukey_df(self, anova_df, protein_ids_list, group):
        #  combine tukey results with anova results
        df = (
            self.mat[protein_ids_list].reset_index().rename(columns={"index": "sample"})
        )
        df = df.merge(self.metadata, how="inner", on=["sample"])
        tukey_df_list = []
        for protein_id in tqdm(protein_ids_list):
            tukey_df_list.append(
                self.calculate_tukey(df=df, protein_id=protein_id, group=group)
            )
        # combine all tukey test results
        tukey_df = pd.concat(tukey_df_list)
        # combine anova and tukey test results
        final_df = anova_df.merge(
            tukey_df[["comparison", "p-tukey", self.index_column]],
            how="inner",
            on=[self.index_column],
        )
        final_df = final_df.pivot(
            index=[self.index_column, "ANOVA_pvalue"],
            columns=["comparison"],
            values="p-tukey",
        )
        return final_df

    def ancova(self, protein_id, covar, between):
        """Analysis of covariance (ANCOVA) with on or more covariate(s).
        Wrapper around = https://pingouin-stats.org/generated/pingouin.ancova.html

        Args:
            protein_id (str): ProteinID/ProteinGroup - dependent variable
            covar (str or list):   Name(s) of column(s) in metadata with the covariate.
            between (str): Name of column in data with the between factor.

        Returns:
            pandas.Dataframe: 

            ANCOVA summary:

            * ``'Source'``: Names of the factor considered
            * ``'SS'``: Sums of squares
            * ``'DF'``: Degrees of freedom
            * ``'F'``: F-values
            * ``'p-unc'``: Uncorrected p-values
            * ``'np2'``: Partial eta-squared
        """
        df = self.mat[protein_id].reset_index().rename(columns={"index": "sample"})
        df = self.metadata.merge(df, how="inner", on=["sample"])
        ancova_df = pingouin.ancova(df, dv=protein_id, covar=covar, between=between)
        return ancova_df<|MERGE_RESOLUTION|>--- conflicted
+++ resolved
@@ -129,60 +129,6 @@
         return df
 
     @ignore_warning(RuntimeWarning)
-<<<<<<< HEAD
-    def calculate_ttest_fc(self, column, group1, group2):
-        """Calculate t-test and fold change between two groups
-
-        Args:
-            column (str): column name in the metadata file with the two groups to compare
-            group1 (str): name of group to compare needs to be present in column
-            group2 (str): name of group to compare needs to be present in column
-
-        Returns:
-            pandas.DataFrame: 
-            
-            pandas Dataframe with foldchange, foldchange_log2 and pvalue
-            for each ProteinID/ProteinGroup between group1 and group2.
-
-            * ``'Protein ID'``: ProteinID/ProteinGroup
-            * ``'pvalue'``: p-value result of t-test
-            * ``'fc'``: foldchange of the mean Protein Intensity of group1 vs. group2
-            * ``'log2fc'``: log2(foldchange)
-
-        """
-        # get samples names of two groupes
-        group1_samples = self.metadata[self.metadata[column] == group1][
-            "sample"
-        ].tolist()
-        group2_samples = self.metadata[self.metadata[column] == group2][
-            "sample"
-        ].tolist()
-
-        if len(group1_samples) == 1 or len(group2_samples) == 1:
-            raise NotImplementedError("Sample number too low to calculate t-test")
-
-        mat_transpose = self.mat.transpose()
-
-        fc = self._calculate_foldchange(
-            mat_transpose, group1_samples=group1_samples, group2_samples=group2_samples
-        )
-
-        p_values = mat_transpose.apply(
-            lambda row: scipy.stats.ttest_ind(
-                row[group1_samples].values.flatten(),
-                row[group2_samples].values.flatten(),
-                permutations=100,
-            )[1],
-            axis=1,
-        )
-        df = pd.DataFrame()
-        df[self.index_column], df["pvalue"] = p_values.index.tolist(), p_values.values
-        df = df.merge(fc.reset_index(), on=self.index_column)
-        return df
-
-    @ignore_warning(RuntimeWarning)
-=======
->>>>>>> 7afd2df1
     def calculate_tukey(self, protein_id, group, df=None):
         """Calculate Pairwise Tukey-HSD post-hoc test
         Wrapper around: 
