from functools import lru_cache
from typing import Dict, Tuple, Union

import pandas as pd
import pingouin

<<<<<<< HEAD
=======
from alphastats.keys import Cols
>>>>>>> fa531e9f
from alphastats.statistics.Anova import Anova
from alphastats.statistics.DifferentialExpressionAnalysis import (
    DifferentialExpressionAnalysis,
)
from alphastats.utils import ignore_warning


class Statistics:
    def __init__(
        self,
        *,
        mat: pd.DataFrame,
        metadata: pd.DataFrame,
        preprocessing_info: Dict,
    ):
        self.mat: pd.DataFrame = mat
        self.metadata: pd.DataFrame = metadata
        self.preprocessing_info: Dict = preprocessing_info

    @ignore_warning(RuntimeWarning)
    def diff_expression_analysis(
        self,
        group1: Union[str, list],
        group2: Union[str, list],
        column: str = None,
        method: str = "ttest",
        perm: int = 10,
        fdr: float = 0.05,
    ) -> pd.DataFrame:
        """Perform differential expression analysis doing a a t-test or Wald test. A wald test will fit a generalized linear model.

        Args:
            column (str): column name in the metadata file with the two groups to compare
            group1 (str/list): name of group to compare needs to be present in column or list of sample names to compare
            group2 (str/list): name of group to compare needs to be present in column  or list of sample names to compare
            method (str,optional): statistical method to calculate differential expression, for Wald-test 'wald', paired t-test 'paired-ttest'. Default 'ttest'

        Returns:
            pandas.DataFrame:
            pandas Dataframe with foldchange, foldchange_log2 and pvalue
            for each ProteinID/ProteinGroup between group1 and group2.

            * ``'Protein ID'``: ProteinID/ProteinGroup
            * ``'pval'``: p-value of the ProteinID/ProteinGroup
            * ``'qval'``: multiple testing - corrected p-value
            * ``'log2fc'``: log2(foldchange)
            * ``'grad'``: the gradient of the log-likelihood
            * ``'coef_mle'``: the maximum-likelihood estimate of coefficient in liker-space
            * ``'coef_sd'``: the standard deviation of the coefficient in liker-space
            * ``'ll'``: the log-likelihood of the estimation
        """
        df = DifferentialExpressionAnalysis(
            mat=self.mat,
            metadata=self.metadata,
            preprocessing_info=self.preprocessing_info,
            group1=group1,
            group2=group2,
            column=column,
            method=method,
            perm=perm,
            fdr=fdr,
        ).perform()
        return df

    @ignore_warning(RuntimeWarning)
    def anova(self, column: str, protein_ids="all", tukey: bool = True) -> pd.DataFrame:
        """One-way Analysis of Variance (ANOVA)

        Args:
            column (str): A metadata column used to calculate ANOVA
            protein_ids (str or list, optional): ProteinIDs to calculate ANOVA for - dependend variable either ProteinID as string, several ProteinIDs as list or "all" to calculate ANOVA for all ProteinIDs. Defaults to "all".
            tukey (bool, optional): Whether to calculate a Tukey-HSD post-hoc test. Defaults to True.

        Returns:
            pandas.DataFrame:
            * ``'Protein ID'``: ProteinID/ProteinGroup
            * ``'ANOVA_pvalue'``: p-value of ANOVA
            * ``'A vs. B Tukey test'``: Tukey-HSD corrected p-values (each combination represents a column)
        """
        return Anova(
            mat=self.mat,
            metadata=self.metadata,
            column=column,
            protein_ids=protein_ids,
            tukey=tukey,
        ).perform()

    @lru_cache(maxsize=20)
    def ancova(
        self, protein_id: str, covar: Union[str, list], between: str
    ) -> pd.DataFrame:
        """Analysis of covariance (ANCOVA) with on or more covariate(s).
        Wrapper around = https://pingouin-stats.org/generated/pingouin.ancova.html

        Args:
            protein_id (str): ProteinID/ProteinGroup - dependent variable
            covar (str or list):   Name(s) of column(s) in metadata with the covariate.
            between (str): Name of column in data with the between factor.

        Returns:
            pandas.Dataframe:

            ANCOVA summary:

            * ``'Source'``: Names of the factor considered
            * ``'SS'``: Sums of squares
            * ``'DF'``: Degrees of freedom
            * ``'F'``: F-values
            * ``'p-unc'``: Uncorrected p-values
            * ``'np2'``: Partial eta-squared
        """
        df = self.mat[protein_id].reset_index().rename(columns={"index": Cols.SAMPLE})
        df = self.metadata.merge(df, how="inner", on=[Cols.SAMPLE])
        ancova_df = pingouin.ancova(df, dv=protein_id, covar=covar, between=between)
        return ancova_df

    @ignore_warning(RuntimeWarning)
    def multicova_analysis(  # TODO never used outside of tests .. how does this relate to multicova.py?
        self,
        covariates: list,
        n_permutations: int = 3,
        fdr: float = 0.05,
        s0: float = 0.05,
        subset: dict = None,
    ) -> Tuple[pd.DataFrame, list]:
        """Perform Multicovariat Analysis
        will return a pandas DataFrame with the results and a list of volcano plots (for each covariat)

        Args:
            covariates (list): list of covariates, column names in metadata
            n_permutations (int, optional): number of permutations. Defaults to 3.
            fdr (float, optional): False Discovery Rate. Defaults to 0.05.
            s0 (float, optional): . Defaults to 0.05.
            subset (dict, optional): for categorical covariates . Defaults to None.

        Returns:
            pd.DataFrame: Multicova Analysis results
        """

        res, plot_list = MultiCovaAnalysis(
            mat=self.mat,
            metadata=self.metadata,
            sample=self.sample,
            index_column=self.index_column,
            covariates=covariates,
            n_permutations=n_permutations,
            fdr=fdr,
            s0=s0,
            subset=subset,
        ).calculate()

        return res, plot_list<|MERGE_RESOLUTION|>--- conflicted
+++ resolved
@@ -4,10 +4,7 @@
 import pandas as pd
 import pingouin
 
-<<<<<<< HEAD
-=======
 from alphastats.keys import Cols
->>>>>>> fa531e9f
 from alphastats.statistics.Anova import Anova
 from alphastats.statistics.DifferentialExpressionAnalysis import (
     DifferentialExpressionAnalysis,
