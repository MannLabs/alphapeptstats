--- conflicted
+++ resolved
@@ -34,14 +34,10 @@
     dataset = Mock()
     dataset.plot_intensity = Mock(return_value="Plot created")
     dataset.custom_function = Mock(return_value="Dataset function called")
-<<<<<<< HEAD
     dataset.metadata = pd.DataFrame(
         {"sample_": ["S1", "S2"], "group1": ["A", "B"], "group2": ["C", "D"]}
     )
-=======
-    dataset.metadata = pd.DataFrame({"group1": ["A", "B"], "group2": ["C", "D"]})
     client_wrapper = MagicMock()
->>>>>>> f46ef674
     return LLMIntegration(
         client_wrapper,
         system_message="Test system message",
