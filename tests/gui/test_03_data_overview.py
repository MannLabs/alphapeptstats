--- conflicted
+++ resolved
@@ -1,15 +1,8 @@
-<<<<<<< HEAD
-from io import BytesIO
-from pathlib import Path
-from unittest.mock import MagicMock, patch
+from streamlit.testing.v1 import AppTest
 
-import pandas as pd
-from streamlit.testing.v1 import AppTest
-=======
-from streamlit.testing.v1 import AppTest
-from .conftest import create_dataset_alphapept, APP_FOLDER
 from alphastats.gui.utils.ui_helper import StateKeys
->>>>>>> 629b03cd
+
+from .conftest import APP_FOLDER, create_dataset_alphapept
 
 TESTED_PAGE = f"{APP_FOLDER}/pages/03_Data Overview.py"
 
