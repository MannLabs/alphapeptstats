--- conflicted
+++ resolved
@@ -8,28 +8,7 @@
 
 from .conftest import APP_FOLDER, create_dataset_alphapept
 
-<<<<<<< HEAD
-
-def print_session_state(apptest: AppTest):
-    for k, v in apptest.session_state.filtered_state.items():
-        print(
-            f"{k}:    {str(type(v))}   {str(v)[:20] if type(v) not in [int, list, str] else v}"
-        )
-
-
-def create_dataset_alphapept():
-    loader = load_data(
-        file=TEST_INPUT_FILES + "/alphapept/results_proteins.csv", type="alphapept"
-    )
-    metadata_path = TEST_INPUT_FILES + "/alphapept/metadata.csv"
-    return DataSet(
-        loader=loader,
-        metadata_path_or_df=metadata_path,
-        sample_column="sample",
-    )
-=======
 TESTED_PAGE = f"{APP_FOLDER}/pages/03_Preprocessing.py"
->>>>>>> e06ae410
 
 
 def test_page_04_loads_without_input():
