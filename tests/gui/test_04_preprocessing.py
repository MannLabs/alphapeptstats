from streamlit.testing.v1 import AppTest

from alphastats.gui.utils.ui_helper import StateKeys

from .conftest import APP_FOLDER, create_dataset_alphapept

TESTED_PAGE = f"{APP_FOLDER}/pages/03_Preprocessing.py"


def test_page_04_loads_without_input():
    """Test if the page loads without any input and inititalizes the session state with the correct values."""
    at = AppTest(TESTED_PAGE, default_timeout=200)
    at.run()

    assert not at.exception


def test_page_04_loads_with_input():
    """Test if the page loads with input and serves the processing interface correctly."""
    at = AppTest(TESTED_PAGE, default_timeout=200)
    at.run()

    at.session_state[StateKeys.DATASET] = create_dataset_alphapept()
    at.run()

    assert not at.exception
<<<<<<< HEAD
    assert at.columns[3].selectbox.len == 3
=======
    assert at.columns[0].selectbox.len == 6
>>>>>>> 56644014
    assert at.button.len == 2


def test_page_04_runs_preprocessreset_alphapept():
    """Test if the page preprocesses and resets preprocessing without exceptions."""
    at = AppTest(TESTED_PAGE, default_timeout=200)
    at.run()

    at.session_state[StateKeys.DATASET] = create_dataset_alphapept()
    at.run()

    at.button(key="_run_preprocessing").click()
    at.run()

    at.button(key="_reset_preprocessing").click()
    at.run()

    assert not at.exception<|MERGE_RESOLUTION|>--- conflicted
+++ resolved
@@ -24,11 +24,7 @@
     at.run()
 
     assert not at.exception
-<<<<<<< HEAD
-    assert at.columns[3].selectbox.len == 3
-=======
-    assert at.columns[0].selectbox.len == 6
->>>>>>> 56644014
+    assert at.columns[0].selectbox.len == 3
     assert at.button.len == 2
 
 
