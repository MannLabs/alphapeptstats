--- conflicted
+++ resolved
@@ -1,15 +1,10 @@
-<<<<<<< HEAD
-from io import BytesIO
-from pathlib import Path
 from unittest.mock import MagicMock, patch
 
 from streamlit.testing.v1 import AppTest
-=======
-from streamlit.testing.v1 import AppTest
-from unittest.mock import MagicMock, patch
+
+from alphastats.gui.utils.ui_helper import StateKeys
+
 from .conftest import APP_FOLDER, data_buf, metadata_buf
-from alphastats.gui.utils.ui_helper import StateKeys
->>>>>>> 629b03cd
 
 TESTED_PAGE = f"{APP_FOLDER}/pages/02_Import Data.py"
 
