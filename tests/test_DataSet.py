from calendar import c
from http.cookiejar import LoadError
from math import remainder

# from multiprocessing.sharedctypes import Value
from random import sample
import unittest
import pandas as pd
import logging
from unittest.mock import patch
import logging
import numpy as np
import pandas as pd
import plotly
from contextlib import contextmanager
import shutil
import os
import copy
import dictdiffer

# from pandas.api.types import is_object_dtype, is_numeric_dtype, is_bool_dtype

from alphastats.loader.BaseLoader import BaseLoader
from alphastats.loader.DIANNLoader import DIANNLoader
from alphastats.loader.MaxQuantLoader import MaxQuantLoader
from alphastats.loader.AlphaPeptLoader import AlphaPeptLoader
from alphastats.loader.FragPipeLoader import FragPipeLoader
from alphastats.loader.SpectronautLoader import SpectronautLoader
from alphastats.loader.GenericLoader import GenericLoader
from alphastats.DataSet import DataSet

from alphastats.DataSet_Statistics import Statistics
from alphastats.DataSet_Plot import Plot
from alphastats.utils import LoaderError


logger = logging.getLogger(__name__)


class BaseTestDataSet:
    # parent class of test loader for common tests among loaders
    # this is wrapped in a nested class so it doesnt get called separatly when testing
    # plus to avoid multiple inheritance
    class BaseTest(unittest.TestCase):
        @contextmanager
        def assertNotRaises(self, exc_type):
            try:
                yield None
            except exc_type:
                raise self.failureException("{} raised".format(exc_type.__name__))

        def test_check_loader_no_error(self):
            with self.assertNotRaises(ValueError):
                self.obj._check_loader(loader=self.loader)

        def test_check_loader_error_invalid_column(self):
            #  invalid index column
            with self.assertRaises(ValueError):
                self.loader.index_column = 100
                self.obj._check_loader(loader=self.loader)

        def test_check_loader_error_empty_df(self):
            # empty dataframe
            with self.assertRaises(ValueError):
                self.loader.rawinput = pd.DataFrame()
                self.obj._check_loader(loader=self.loader)

        def test_check_loader_error_invalid_loader(self):
            #  invalid loader, class
            with self.assertRaises(LoaderError):
                df = pd.DataFrame()
                self.obj._check_loader(loader=df)

        def test_load_metadata(self):
            #  is dataframe loaded
            self.assertIsInstance(self.obj.metadata, pd.DataFrame)
            self.assertFalse(self.obj.metadata.empty)

        @patch("logging.Logger.error")
        def test_load_metadata_missing_sample_column(self, mock):
            # is error raised when name of sample column is missing
            path = self.metadata_path
            self.obj.sample = "wrong_sample_column"
            self.obj.load_metadata(file_path=path)
            mock.assert_called_once()

        @patch("logging.Logger.warning")
        def test_load_metadata_warning(self, mock):
            # is dataframe None and is warning produced
            file_path = "wrong/file.xxx"
            self.obj.load_metadata(file_path=file_path)
            mock.assert_called_once()

        def test_create_matrix(self):
            #  matrix dimensions
            self.assertEqual(self.obj.mat.shape, self.matrix_dim)
            # does the matrix only contain floats/integers and NAs
            is_dtype_numeric = list(
                set(list(map(pd.api.types.is_numeric_dtype, self.obj.mat.dtypes)))
            )
            self.assertEqual(is_dtype_numeric, [True])

        def test_preprocess_print_info(self):
            self.obj.preprocess_print_info()

        @patch("logging.Logger.warning")
        def test_check_values_warning(self, mock):
            # is dataframe None and is warning produced
            data = {
                "A": [10, 11, 12, 13, 14],
                "B": [23, 22, 24, 22, 25],
                "C": [66, 72, np.inf, 68, -np.inf],
            }
            self.obj.mat = pd.DataFrame(data)
            self.obj._check_matrix_values()
            mock.assert_called_once()

        @patch("logging.Logger.info")
        def test_preprocess_filter(self, mock):
            # is info printed if contamination columns get removed
            # is the new matrix smaller than the older matrix
            self.obj.preprocess(remove_contaminations=True)
            self.assertEqual(self.obj.mat.shape, self.matrix_dim_filtered)
            #  info has been printed at least once
            mock.assert_called_once()

        @patch("logging.Logger.info")
        def test_preprocess_filter_already_filter(self, mock):
            # is warning raised when filter columns are none
            # is info printed if contamination columns get removed
            # is the new matrix smaller than the older matrix
            self.assertFalse(
                self.obj.preprocessing_info.get("Contaminations have been removed")
            )
            self.obj.preprocess(remove_contaminations=True)
            self.assertEqual(self.obj.mat.shape, self.matrix_dim_filtered)
            self.assertTrue(
                self.obj.preprocessing_info.get("Contaminations have been removed")
            )
            self.obj.preprocess(remove_contaminations=True)
            self.assertEqual(self.obj.mat.shape, self.matrix_dim_filtered)

        @patch("logging.Logger.info")
        def test_preprocess_filter_no_filter_columns(self, mock):
            self.obj.filter_columns = []
            self.obj.preprocess(remove_contaminations=True)
            mock.assert_called_once()

        def test_preprocess_normalization_invalid_method(self):
            """
            Raises Error when method is not available for Normalization
            """
            with self.assertRaises(ValueError):
                self.obj.preprocess(normalization="wrong method")

        def test_preprocess_imputation_invalid_method(self):
            with self.assertRaises(ValueError):
                self.obj.preprocess(imputation="wrong method")

        def test_imputation_mean(self):
            self.obj.preprocess(imputation="mean")
            self.assertFalse(self.obj.mat.isna().values.any())

        def test_imputation_median(self):
            self.obj.preprocess(imputation="median")
            self.assertFalse(self.obj.mat.isna().values.any())

        def test_imputation_knn(self):
            self.obj.preprocess(imputation="knn")
            self.assertFalse(self.obj.mat.isna().values.any())

        def test_plot_sampledistribution_wrong_method(self):
            """
            Raises Error when method is not available for plotting Sampledistribution
            """
            with self.assertRaises(ValueError):
                self.obj.plot_sampledistribution(method="wrong_method")

        def test_plot_sampledistribution(self):
            plot = self.obj.plot_sampledistribution(log_scale=True)
            # check if it is a figure
            self.assertIsInstance(plot, plotly.graph_objects.Figure)
            # convert plotly objec to dict
            plot_dict = plot.to_plotly_json()
            # check if plotly object is not empty
            self.assertEqual(len(plot_dict.get("data")), 1)
            #  check if it is logscale
            self.assertEqual(plot_dict.get("layout").get("yaxis").get("type"), "log")

        def test_reset_preprocessing(self):
            self.assertEqual(self.obj.mat.shape, self.matrix_dim)

            self.obj.preprocess(remove_contaminations=True)
            self.assertEqual(self.obj.mat.shape, self.matrix_dim_filtered)

            self.obj.reset_preprocessing()
            self.assertEqual(self.obj.mat.shape, self.matrix_dim)


class TestAlphaPeptDataSet(BaseTestDataSet.BaseTest):
    #  do testing which requires extra files only on TestAlphaPeptDataSet
    # to reduce the amount of compariosn files required
    def setUp(self):
        self.loader = AlphaPeptLoader(file="testfiles/alphapept/results_proteins.csv")
        self.metadata_path = "testfiles/alphapept/metadata.csv"
        self.obj = DataSet(
            loader=self.loader,
            metadata_path=self.metadata_path,
            sample_column="sample",
        )
        # expected dimensions of matrix
        self.matrix_dim = (2, 3781)
        self.matrix_dim_filtered = (2, 3707)
        #  metadata column to compare for PCA, t-test, etc.
        self.comparison_column = "disease"

    def test_dataset_without_metadata(self):
        obj = DataSet(loader=self.loader)
        self.assertEqual(obj.mat.shape[0], obj.metadata.shape[0])

    def test_load_metadata_fileformats(self):
        # test if different fileformats get loaded correctly
        metadata_path = "testfiles/alphapept/metadata.txt"
        self.obj.load_metadata(file_path=metadata_path)
        self.assertEqual(self.obj.metadata.shape, (2, 2))

        metadata_path = "testfiles/alphapept/metadata.tsv"
        self.obj.load_metadata(file_path=metadata_path)
        self.assertEqual(self.obj.metadata.shape, (2, 2))

        metadata_path = "testfiles/alphapept/metadata.csv"
        self.obj.load_metadata(file_path=metadata_path)
        self.assertEqual(self.obj.metadata.shape, (2, 2))

    @patch("logging.Logger.warning")
    def test_remove_misc_samples_in_metadata(self, mock):
        df = pd.DataFrame(
            {"sample": ["A", "B", "C"], "b": ["disease", "health", "disease"]}
        )
        obj = DataSet(loader=self.loader, metadata_path=df, sample_column="sample",)
        #  is sample C removed
        self.assertEqual(self.obj.metadata.shape, (2, 2))
        mock.assert_called_once()

    def test_load_metadata_df(self):
        if self.metadata_path.endswith(".csv"):
            df = pd.read_csv(self.metadata_path)
        else:
            df = pd.read_excel(self.metadata_path)
        obj = DataSet(loader=self.loader, metadata_path=df, sample_column="sample",)
        self.assertIsInstance(obj.metadata, pd.DataFrame)
        self.assertFalse(obj.metadata.empty)

    def test_preprocess_remove_samples(self):
        sample_list = ["A"]
        self.obj.preprocess(remove_samples=sample_list)
        self.assertEqual(self.obj.mat.shape, (1, 3781))

    def test_preprocess_normalize_zscore(self):
        self.obj.mat = pd.DataFrame({"a": [2, 5, 4], "b": [5, 4, 4], "c": [0, 10, 8]})
        # zscore Normalization
        self.obj.preprocess(log2_transform=False, normalization="zscore")
        expected_mat = pd.DataFrame(
            {
                "a": [-1.33630621, 1.06904497, 0.26726124],
                "b": [1.41421356, -0.70710678, -0.70710678],
                "c": [-1.38873015, 0.9258201, 0.46291005],
            }
        )
        pd._testing.assert_frame_equal(self.obj.mat, expected_mat)

    def test_preprocess_normalize_quantile(self):
        self.obj.mat = pd.DataFrame({"a": [2, 5, 4], "b": [5, 4, 4], "c": [0, 10, 8]})
        # Quantile Normalization
        self.obj.preprocess(log2_transform=False, normalization="quantile")
        expected_mat = pd.DataFrame(
            {"a": [0.0, 1.0, 0.5], "b": [1.0, 0.0, 0.0], "c": [0.0, 1.0, 0.5]}
        )
        pd._testing.assert_frame_equal(self.obj.mat, expected_mat)

    def test_preprocess_normalize_linear(self):
        self.obj.mat = pd.DataFrame({"a": [2, 5, 4], "b": [5, 4, 4], "c": [0, 10, 8]})
        # Linear Normalization
        self.obj.preprocess(log2_transform=False, normalization="linear")
        expected_mat = pd.DataFrame(
            {
                "a": [0.37139068, 0.42107596, 0.40824829],
                "b": [0.92847669, 0.33686077, 0.40824829],
                "c": [0.0, 0.84215192, 0.81649658],
            }
        )
        pd._testing.assert_frame_equal(self.obj.mat, expected_mat)

    def test_preprocess_normalize_vst(self):
        self.obj.mat = pd.DataFrame({"a": [2, 5, 4], "b": [5, 4, 4], "c": [0, 10, 8]})
        # Linear Normalization
        self.obj.preprocess(log2_transform=False, normalization="vst")
        expected_mat = pd.DataFrame(
            {
                "a": [ 3.19059101,  11.591763, 8.365096],
                "b": [0.084829, 0.084829, 0.084829],
                "c": [0.000000, 7.850074, 6.435102],
            }
        )
        pd._testing.assert_frame_equal(self.obj.mat.round(2), expected_mat.round(2))

    def test_preprocess_imputation_mean_values(self):
        self.obj.mat = pd.DataFrame(
            {"a": [2, np.nan, 4], "b": [5, 4, 4], "c": [np.nan, 10, np.nan]}
        )
        self.obj.preprocess(log2_transform=False, imputation="mean")
        expected_mat = pd.DataFrame(
            {"a": [2.0, 3.0, 4.0], "b": [5.0, 4.0, 4.0], "c": [10.0, 10.0, 10.0]}
        )
        pd._testing.assert_frame_equal(self.obj.mat, expected_mat)

    def test_preprocess_imputation_median_values(self):
        self.obj.mat = pd.DataFrame(
            {"a": [2, np.nan, 4], "b": [5, 4, 4], "c": [np.nan, 10, np.nan]}
        )
        self.obj.preprocess(log2_transform=False, imputation="median")
        expected_mat = pd.DataFrame(
            {"a": [2.0, 3.0, 4.0], "b": [5.0, 4.0, 4.0], "c": [10.0, 10.0, 10.0]}
        )
        pd._testing.assert_frame_equal(self.obj.mat, expected_mat)

    def test_preprocess_imputation_knn_values(self):
        self.obj.mat = pd.DataFrame(
            {"a": [2, np.nan, 4], "b": [5, 4, 4], "c": [np.nan, 10, np.nan]}
        )
        self.obj.preprocess(log2_transform=False, imputation="knn")
        expected_mat = pd.DataFrame(
            {"a": [2.0, 3.0, 4.0], "b": [5.0, 4.0, 4.0], "c": [10.0, 10.0, 10.0]}
        )
        pd._testing.assert_frame_equal(self.obj.mat, expected_mat)

    def test_preprocess_imputation_randomforest_values(self):
        self.obj.mat = pd.DataFrame(
            {"a": [2, np.nan, 4], "b": [5, 4, 4], "c": [np.nan, 10, np.nan]}
        )
        self.obj.preprocess(log2_transform=False, imputation="randomforest")
        expected_mat = pd.DataFrame(
            {
                "a": [2.00000000e00, -9.22337204e12, 4.00000000e00],
                "b": [5.00000000e00, 4.00000000e00, 4.0],
                "c": [-9.22337204e12, 1.00000000e01, -9.22337204e12],
            }
        )
        pd._testing.assert_frame_equal(self.obj.mat, expected_mat)

    def test_plot_sampledistribution_group(self):
        plot = self.obj.plot_sampledistribution(
            method="box", color="disease", log_scale=False
        )
        # check if it is a figure
        self.assertIsInstance(plot, plotly.graph_objects.Figure)
        # convert plotly object to dict
        plot_dict = plot.to_plotly_json()
        #  check if it doesnt get transformed to logscale
        self.assertEqual(plot_dict.get("layout").get("yaxis").get("type"), None)
        # check if there are two groups control and disease
        self.assertEqual(plot_dict.get("data")[0].get("legendgroup"), "control")
        #  check that it is boxplot and not violinplot
        is_boxplot = "boxmode" in plot_dict.get("layout").keys()
        self.assertTrue(is_boxplot)

    def test_plot_correlation_matrix(self):
        plot = self.obj.plot_correlation_matrix()
        plot_dict = plot.to_plotly_json()
        correlation_calculations_expected = [1.0, 0.999410773629427]
        self.assertEqual(
            plot_dict.get("data")[0].get("z")[0].tolist(),
            correlation_calculations_expected,
        )

    def test_plot_clustermap(self):
        self.obj.preprocess(log2_transform=False, imputation="knn")
        plot = self.obj.plot_clustermap()
        first_row = plot.data2d.iloc[0].to_list()
        expected = [487618.5371077078, 1293013.103298046]
        self.assertEqual(first_row, expected)

    def test_plot_clustermap_with_label_bar(self):
        self.obj.preprocess(log2_transform=False, imputation="knn")
        plot = self.obj.plot_clustermap(label_bar=self.comparison_column)
        first_row = plot.data2d.iloc[0].to_list()
        expected = [487618.5371077078, 1293013.103298046]
        self.assertEqual(first_row, expected)


class TestMaxQuantDataSet(BaseTestDataSet.BaseTest):
    def setUp(self):
        self.loader = MaxQuantLoader(file="testfiles/maxquant/proteinGroups.txt")
        self.metadata_path = "testfiles/maxquant/metadata.xlsx"
        self.obj = DataSet(
            loader=self.loader,
            metadata_path=self.metadata_path,
            sample_column="sample",
        )
        # expected dimensions of matrix
        self.matrix_dim = (312, 2596)
        self.matrix_dim_filtered = (312, 2397)
        self.comparison_column = "disease"

    def test_load_evidence_wrong_sample_names(self):
        with self.assertRaises(ValueError):
            loader = MaxQuantLoader(
                file="testfiles/maxquant/proteinGroups.txt",
                evidence_file="testfiles/maxquant_go/evidence.txt",
            )
            DataSet(
                loader=loader, metadata_path=self.metadata_path, sample_column="sample",
            )

    def test_plot_pca_group(self):
        pca_plot = self.obj.plot_pca(group=self.comparison_column)
        # 5 different disease
        self.assertEqual(len(pca_plot.to_plotly_json().get("data")), 5)
    
    def test_data_completeness(self):
        self.obj.preprocess(log2_transform=False, data_completeness=0.7)
        self.assertEqual(self.obj.mat.shape[1], 433)

    def test_plot_pca_circles(self):
        pca_plot = self.obj.plot_pca(group=self.comparison_column, circle=True)
        # are there 5 circles drawn - for each group
        number_of_groups = len(pca_plot.to_plotly_json().get("layout").get("shapes"))
        self.assertEqual(number_of_groups, 5)

    def test_plot_umap_group(self):
        umap_plot = self.obj.plot_umap(group=self.comparison_column)
        # 5 different disease
        self.assertEqual(len(umap_plot.to_plotly_json().get("data")), 5)

    def test_plot_umap_circles(self):
        umap_plot = self.obj.plot_umap(group=self.comparison_column, circle=True)
        # are there 5 circles drawn - for each group
        number_of_groups = len(umap_plot.to_plotly_json().get("layout").get("shapes"))
        self.assertEqual(number_of_groups, 5)

    def test_plot_volcano_with_grouplist(self):
        fig = self.obj.plot_volcano(
            method="ttest",
            group1=["1_31_C6", "1_32_C7", "1_57_E8"],
            group2=["1_71_F10", "1_73_F12"],
        )

    def test_plot_volcano_with_grouplist_wrong_names(self):
        with self.assertRaises(ValueError):
            self.obj.plot_volcano(
                method="ttest",
                group1=["wrong_sample_name", "1_42_D9", "1_57_E8"],
                group2=["1_71_F10", "1_73_F12"],
            )

    def test_plot_volcano_compare_preprocessing_modes(self):
        result_list = self.obj.plot_volcano(
            method="ttest",
            group1=["1_31_C6", "1_32_C7", "1_57_E8"],
            group2=["1_71_F10", "1_73_F12"],
            compare_preprocessing_modes=True,
        )
<<<<<<< HEAD
        self.assertEqual(len(result_list), 9)
=======
        self.assertEqual(len(result_list), 12)               
>>>>>>> be877216

    def test_preprocess_subset(self):
        self.obj.preprocess(subset=True, log2_transform=False)
        self.assertEqual(self.obj.mat.shape, (48, 1364))

    @patch.object(Statistics, "tukey_test")
    def test_anova_without_tukey(self, mock):
        anova_results = self.obj.anova(column="disease", protein_ids="all", tukey=False)
        self.assertEqual(anova_results["ANOVA_pvalue"][1], 0.4469688936240973)
        self.assertEqual(anova_results.shape, (2600, 2))
        # check if tukey isnt called
        mock.assert_not_called()

    def test_plot_intenstity_subgroup(self):
        plot = self.obj.plot_intensity(
            protein_id="K7ERI9;A0A024R0T8;P02654;K7EJI9;K7ELM9;K7EPF9;K7EKP1",
            group="disease",
            subgroups=["healthy", "liver cirrhosis"],
            add_significance=True,
        )
        plot_dict = plot.to_plotly_json()
        self.assertEqual(len(plot_dict.get("data")), 3)

    @patch("logging.Logger.warning")
    def test_plot_intenstity_subgroup_significance_warning(self, mock):
        plot = self.obj.plot_intensity(
            protein_id="K7ERI9;A0A024R0T8;P02654;K7EJI9;K7ELM9;K7EPF9;K7EKP1",
            group="disease",
            add_significance=True,
        )
        plot_dict = plot.to_plotly_json()
        self.assertEqual(len(plot_dict.get("data")), 5)
        mock.assert_called_once()

    def test_anova_with_tukey(self):
        # with first 100 protein ids
        self.obj.preprocess(imputation="mean")
        id_list = self.obj.mat.columns.tolist()[0:100]
        results = self.obj.anova(column="disease", protein_ids=id_list, tukey=True)
        self.assertEqual(results.shape, (100, 10))

        # with one protein id
        protein_id = "A0A024R4J8;Q92876"
        results = self.obj.anova(column="disease", protein_ids=protein_id, tukey=True)
        self.assertEqual(results.shape[1], 10)

    def test_tukey_test(self):
        protein_id = "K7ERI9;A0A024R0T8;P02654;K7EJI9;K7ELM9;K7EPF9;K7EKP1"
        tukey_df = self.obj.tukey_test(protein_id=protein_id, group="disease", df=None)
        self.assertEqual(tukey_df["p-tukey"][0], 0.674989009816342)

    def test_ancova(self):
        ancova_df = self.obj.ancova(
            protein_id="K7ERI9;A0A024R0T8;P02654;K7EJI9;K7ELM9;K7EPF9;K7EKP1",
            covar="Triglycerides measurement (14740000)",
            between="disease",
        )
        expected_value = 0.7375624497867097
        given_value = ancova_df["p-unc"][1]
        decimal_places = 7
        self.assertAlmostEqual(expected_value, given_value, decimal_places)

    def test_plot_volcano_with_labels(self):
        plot = self.obj.plot_volcano(
            column="disease",
            group1="healthy",
            group2="liver cirrhosis",
            method="ttest",
            labels=True,
            draw_line=False,
        )
        n_labels = len(plot.to_plotly_json().get("layout").get("annotations"))
        #self.assertTrue(n_labels > 20)

    def test_plot_volcano_wald(self):
        """
        Volcano Plot with wald test and list of samples
        """
        self.obj.preprocess(imputation="knn")
        self.obj.plot_volcano(
            group1=["1_31_C6", "1_32_C7", "1_33_C8"],
            group2=["1_78_G5", "1_77_G4", "1_76_G3"],
            method="ttest",
        )

        column_added = "_comparison_column" in self.obj.metadata.columns.to_list()
        self.assertTrue(column_added)

    def test_plot_volcano_sam(self):
        self.obj.preprocess(
            log2_transform=False, imputation="knn", normalization="zscore"
        )
        plot = self.obj.plot_volcano(
            column="disease",
            group1="type 2 diabetes mellitus",
            group2="type 2 diabetes mellitus|non-alcoholic fatty liver disease",
            method="sam",
            draw_line=True,
            perm=10,
        )

        # fdr lines get drawn
        line_1 = plot.to_plotly_json()["data"][3].get("line").get("shape")
        line_2 = plot.to_plotly_json()["data"][4].get("line").get("shape")

        self.assertEqual(line_1, "spline")
        self.assertEqual(line_2, "spline")
    
    def test_plot_volcano_list(self):
        self.obj.preprocess(imputation="mean")
        plot = self.obj.plot_volcano( method="ttest",
            group1=["1_31_C6", "1_32_C7", "1_57_E8"],
            group2=["1_71_F10", "1_73_F12"],
            color_list=self.obj.mat.columns.to_list()[0:20])
        self.assertEqual(len(plot.to_plotly_json()["data"][0]["x"]), 20)

    def test_plot_clustermap_significant(self):
        import sys

        sys.setrecursionlimit(100000)
        self.obj.preprocess(imputation="knn")
        plot = self.obj.plot_clustermap(
            label_bar=self.comparison_column,
            only_significant=True,
            group=self.comparison_column,
            subgroups=["healthy", "liver cirrhosis"],
        )

    def test_plot_volcano_with_labels_proteins(self):
        # remove gene names
        self.obj.gene_names = None
        plot = self.obj.plot_volcano(
            column="disease",
            group1="healthy",
            group2="liver cirrhosis",
            method="ttest",
            labels=True,
        )
        n_labels = len(plot.to_plotly_json().get("layout").get("annotations"))
    
    def test_plot_volcano_with_labels_proteins_welch_ttest(self):
        # remove gene names
        self.obj.gene_names = None
        plot = self.obj.plot_volcano(
            column="disease",
            group1="healthy",
            group2="liver cirrhosis",
            method="welch-ttest",
            labels=True,
        )
        n_labels = len(plot.to_plotly_json().get("layout").get("annotations"))
        #self.assertTrue(n_labels > 20)

    def test_calculate_diff_exp_wrong(self):
        # get groups from comparison column
        with self.assertRaises(ValueError):
            self.obj.preprocess(imputation="knn")
            groups = list(set(self.obj.metadata[self.comparison_column].to_list()))
            group1, group2 = groups[0], groups[1]

            self.obj.diff_expression_analysis(
                column=self.comparison_column,
                group1=group1,
                group2=group2,
                method="wrong_method",
            )  # check if dataframe gets created

    def test_diff_expression_analysis_nocolumn(self):
        with self.assertRaises(ValueError):
            self.obj.diff_expression_analysis(
                group1="healthy", group2="liver cirrhosis"
            )

    def test_diff_expression_analysis_list(self):
        self.obj.diff_expression_analysis(
            group1=["1_31_C6", "1_32_C7", "1_33_C8"],
            group2=["1_78_G5", "1_77_G4", "1_76_G3"],
            method="ttest",
        )

        column_added = "_comparison_column" in self.obj.metadata.columns.to_list()
        self.assertTrue(column_added)

    def test_plot_intensity_non_sign(self):
        """
        No significant label is added to intensity plot
        """
        plot = self.obj.plot_intensity(
            protein_id="S6BAR0",
            group="disease",
            subgroups=["liver cirrhosis", "healthy"],
            add_significance=True,
        )

        annotation = (
            plot.to_plotly_json().get("layout").get("annotations")[1].get("text")
        )
        self.assertEqual(annotation, "-")

    def test_plot_intensity_sign(self):
        """
        Significant label * is added to intensity plot
        """
        plot = self.obj.plot_intensity(
            protein_id="Q9UL94",
            group="disease",
            subgroups=["liver cirrhosis", "healthy"],
            add_significance=True,
        )

        annotation = (
            plot.to_plotly_json().get("layout").get("annotations")[1].get("text")
        )
        self.assertEqual(annotation, "*")

    def test_plot_intensity_sign_01(self):
        """
        Significant label ** is added to intensity plot
        """
        plot = self.obj.plot_intensity(
            protein_id="Q96JD0;Q96JD1;P01721",
            group="disease",
            subgroups=["liver cirrhosis", "healthy"],
            add_significance=True,
        )

        annotation = (
            plot.to_plotly_json().get("layout").get("annotations")[1].get("text")
        )
        self.assertEqual(annotation, "**")

    def test_plot_intensity_sign_001(self):
        """
        Highly significant label is added to intensity plot
        """
        plot = self.obj.plot_intensity(
            protein_id="Q9BWP8",
            group="disease",
            subgroups=["liver cirrhosis", "healthy"],
            add_significance=True,
        )

        annotation = (
            plot.to_plotly_json().get("layout").get("annotations")[1].get("text")
        )
        self.assertEqual(annotation, "***")

    def test_plot_intensity_all(self):
        plot = self.obj.plot_intensity(protein_id="Q9BWP8", 
            group="disease", 
            subgroups=["liver cirrhosis", "healthy"],
            method="all",
            add_significance=True)
        self.assertEqual(plot.to_plotly_json()["data"][0]["points"], "all")

    
    def test_plot_samplehistograms(self):
        fig = self.obj.plot_samplehistograms().to_plotly_json()
        self.assertEqual(312, len(fig["data"]))
    
    def test_batch_correction(self):
        self.obj.preprocess(subset=True, imputation="knn", normalization="quantile")
        self.obj.batch_correction(batch="batch_artifical_added")
        first_value = self.obj.mat.values[0,0]
        self.assertAlmostEqual(0.0111, first_value, places=2)   

    def test_multicova_analysis(self):
        self.obj.preprocess(imputation="knn", normalization="zscore", subset=True)
        res, plot_list = self.obj.multicova_analysis(
            covariates=["disease", "Alkaline phosphatase measurement"],
            subset={"disease": ["healthy", "liver cirrhosis"]},
        )
        self.assertAlmostEqual(-0.2873, res['disease_fc'].iloc[1], places=2)
        

    def test_multicova_analysis_invalid_covariates(self):
        self.obj.preprocess(imputation="knn", normalization="zscore", subset=True)
        res, _ = self.obj.multicova_analysis(
            covariates=["disease", "Alkaline phosphatase measurement", "Body mass index ", "not here"],
            subset={"disease": ["healthy", "liver cirrhosis"]},
        )
        self.assertEqual(res.shape[1], 45)

    # def test_perform_gsea(self):
    #     df = self.obj.perform_gsea(column="disease",
    #                             group1="healthy",
    #                                     group2="liver cirrhosis",
    #                                     gene_sets= 'KEGG_2019_Human')

    #     cholesterol_enhanced = 'Cholesterol metabolism' in df.index.to_list()
    #     self.assertTrue(cholersterol_enhanced)


class TestDIANNDataSet(BaseTestDataSet.BaseTest):
    def setUp(self):
        self.loader = DIANNLoader(file="testfiles/diann/report_final.pg_matrix.tsv")
        self.metadata_path = "testfiles/diann/metadata.xlsx"
        self.obj = DataSet(
            loader=self.loader,
            metadata_path=self.metadata_path,
            sample_column="analytical_sample external_id",
        )
        # expected dimensions of matrix
        self.matrix_dim = (20, 10)
        self.matrix_dim_filtered = (20, 10)
        self.comparison_column = "grouping1"

    def test_plot_intensity_violin(self):
        # Violinplot
        plot = self.obj.plot_intensity(
            protein_id="A0A075B6H7", group="grouping1", method="violin"
        )
        plot_dict = plot.to_plotly_json()
        self.assertIsInstance(plot, plotly.graph_objects.Figure)
        # are two groups plotted
        self.assertEqual(len(plot_dict.get("data")), 2)

    def test_plot_intensity_box(self):
        # Boxplot
        plot = self.obj.plot_intensity(
            protein_id="A0A075B6H7", group="grouping1", method="box", log_scale=True
        )
        plot_dict = plot.to_plotly_json()
        #  log scale
        self.assertEqual(plot_dict.get("layout").get("yaxis").get("type"), "log")
        is_boxplot = "boxmode" in plot_dict.get("layout").keys()
        self.assertTrue(is_boxplot)

    def test_plot_intensity_scatter(self):
        # Scatterplot
        plot = self.obj.plot_intensity(
            protein_id="A0A075B6H7", group="grouping1", method="scatter"
        )
        plot_dict = plot.to_plotly_json()
        self.assertIsInstance(plot, plotly.graph_objects.Figure)
        # are two groups plotted
        self.assertEqual(plot_dict.get("data")[0].get("type"), "scatter")

    def test_plot_intensity_wrong_method(self):
        with self.assertRaises(ValueError):
            self.obj.plot_intensity(
                protein_id="A0A075B6H7", group="grouping1", method="wrong"
            )

    def test_plot_clustermap_noimputation(self):
        # raises error when data is not imputed
        with self.assertRaises(ValueError):
            self.obj.plot_clustermap()

    def test_plot_dendrogram(self):
        self.obj.preprocess(imputation="mean")
        fig = self.obj.plot_dendrogram()

    def test_plot_tsne(self):
        plot_dict = self.obj.plot_tsne().to_plotly_json()
        # check if everything get plotted
        self.assertEqual(len(plot_dict.get("data")[0].get("x")), 20)

    def test_plot_dendrogram_navalues(self):
        with self.assertRaises(ValueError):
            self.obj.plot_dendrogram()

    def test_plot_dendrogram_not_imputed(self):
        with self.assertRaises(ValueError):
            self.obj.plot_dendrogram()

    def test_volcano_plot_anova(self):
        self.obj.preprocess(imputation="knn")
        plot = self.obj.plot_volcano(
            column="grouping1", group1="Healthy", group2="Disease", method="anova"
        )
        expected_y_value = 0.040890177695653236
        y_value = plot.to_plotly_json().get("data")[0].get("y")[1]
        self.assertAlmostEqual(y_value, expected_y_value)

    def test_volcano_plot_ttest_no_column(self):
        with self.assertRaises(ValueError):
            self.obj.preprocess(imputation="knn")
            self.obj.plot_volcano(group1="Healthy", group2="Disease", method="ttest")

    def test_volcano_plot_wrongmethod(self):
        with self.assertRaises(ValueError):
            self.obj.plot_volcano(
                column="grouping1",
                group1="Healthy",
                group2="Disease",
                method="wrongmethod",
            )

    # def test_diff_expression_analysis_with_list(self):
    #     self.obj.preprocess(imputation="knn")
    #     column="grouping1"
    #     group1="Healthy"
    #     group2="Disease"
    #     group1_samples = self.obj.metadata[self.obj.metadata[column] == group1][
    #             "sample"
    #         ].tolist()
    #     group2_samples = self.obj.metadata[self.obj.metadata[column] == group2][
    #             "sample"
    #         ].tolist()
    #     self.obj.diff_expression_analysis(
    #         group1=group1_samples,
    #         group2=group2_samples)


class TestFragPipeDataSet(BaseTestDataSet.BaseTest):
    def setUp(self):
        self.loader = FragPipeLoader(
            file="testfiles/fragpipe/combined_proteins.tsv",
            intensity_column="[sample] Razor Intensity",
        )
        self.metadata_path = "testfiles/fragpipe/metadata.xlsx"
        self.obj = DataSet(
            loader=self.loader,
            metadata_path=self.metadata_path,
            sample_column="analytical_sample external_id",
        )
        # expected dimensions of matrix
        self.matrix_dim = (20, 6)
        self.matrix_dim_filtered = (20, 6)
        self.comparison_column = "grouping1"


class TestSpectronautDataSet(BaseTestDataSet.BaseTest):
    @classmethod
    def setUpClass(cls):

        if os.path.isfile("testfiles/spectronaut/results.tsv") == False:
            shutil.unpack_archive(
                "testfiles/spectronaut/results.tsv.zip", "testfiles/spectronaut/"
            )

        cls.cls_loader = SpectronautLoader(
            file="testfiles/spectronaut/results.tsv", filter_qvalue=False
        )
        cls.cls_metadata_path = "testfiles/spectronaut/metadata.xlsx"
        cls.cls_obj = DataSet(
            loader=cls.cls_loader,
            metadata_path=cls.cls_metadata_path,
            sample_column="sample",
        )

    def setUp(self):
        self.loader = copy.deepcopy(self.cls_loader)
        self.metadata_path = copy.deepcopy(self.cls_metadata_path)
        self.obj = copy.deepcopy(self.cls_obj)
        self.matrix_dim = (9, 2458)
        self.matrix_dim_filtered = (9, 2453)
        self.comparison_column = "condition"

    @classmethod
    def tearDownClass(cls):
        if os.path.isdir("testfiles/spectronaut/__MACOSX"):
            shutil.rmtree("testfiles/spectronaut/__MACOSX")

        os.remove("testfiles/spectronaut/results.tsv")
    
class TestGenericDataSet(BaseTestDataSet.BaseTest):
    @classmethod
    def setUpClass(cls):
        if os.path.isfile("testfiles/fragpipe/combined_proteins.tsv") == False:
            shutil.unpack_archive(
                "testfiles/fragpipe/combined_proteins.tsv.zip", "testfiles/fragpipe"
            )

        cls.cls_loader = GenericLoader(
            file="testfiles/fragpipe/combined_proteins.tsv",
            intensity_column=[
                "S1 Razor Intensity",	"S2 Razor Intensity", "S3 Razor Intensity",
                "S4 Razor Intensity",	"S5 Razor Intensity",	"S6 Razor Intensity", 
                "S7 Razor Intensity", "S8 Razor Intensity"
            ],
            index_column="Protein",
        )
        cls.cls_metadata_path = "testfiles/fragpipe/metadata.xlsx"
        cls.cls_obj = DataSet(
            loader=cls.cls_loader,
            metadata_path=cls.cls_metadata_path,
            sample_column="analytical_sample external_id",
        )
      
    def setUp(self):
        self.loader = copy.deepcopy(self.cls_loader)
        self.metadata_path = copy.deepcopy(self.cls_metadata_path)
        self.obj = copy.deepcopy(self.cls_obj)
        self.matrix_dim = (8, 6)
        self.matrix_dim_filtered = (8, 6)
        self.comparison_column = "grouping1"

    @classmethod
    def tearDownClass(cls):
        if os.path.isdir("testfiles/fragpipe/__MACOSX"):
            shutil.rmtree("testfiles/fragpipe/__MACOSX")

        os.remove("testfiles/fragpipe/results.tsv")


if __name__ == "__main__":
    unittest.main()<|MERGE_RESOLUTION|>--- conflicted
+++ resolved
@@ -460,11 +460,9 @@
             group2=["1_71_F10", "1_73_F12"],
             compare_preprocessing_modes=True,
         )
-<<<<<<< HEAD
-        self.assertEqual(len(result_list), 9)
-=======
+
         self.assertEqual(len(result_list), 12)               
->>>>>>> be877216
+
 
     def test_preprocess_subset(self):
         self.obj.preprocess(subset=True, log2_transform=False)
