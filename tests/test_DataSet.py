--- conflicted
+++ resolved
@@ -771,11 +771,7 @@
         self.assertTrue(np.isclose(2.624937690577153e-08, first_value))
 
     # TODO this opens a plot in a browser window
-<<<<<<< HEAD
-    @skip
-=======
     @skip  # TODO multicova_analysis is unused
->>>>>>> 2903d600
     def test_multicova_analysis_invalid_covariates(self):
         self.obj.preprocess(imputation="knn", normalization="zscore", subset=True)
         res, _ = self.obj.multicova_analysis(
