--- conflicted
+++ resolved
@@ -1,52 +1,17 @@
-<<<<<<< HEAD
-import json
-=======
->>>>>>> 629b03cd
 import logging
-
-# import dictdiffer
 import unittest
-from contextlib import contextmanager
 from unittest.mock import MagicMock, patch
 
-import numpy as np
-import openai
-import pandas as pd
-import plotly
-
 import streamlit as st
 
-<<<<<<< HEAD
-from alphastats.DataSet import DataSet
-from alphastats.loader.MaxQuantLoader import MaxQuantLoader
-
-if "gene_to_prot_id" not in st.session_state:
-    st.session_state["gene_to_prot_id"] = {}
-
-from alphastats.gui.utils.gpt_helper import (
-    display_proteins,
-    extract_data,
-    get_assistant_functions,
-    get_gene_function,
-    get_info,
-    get_subgroups_for_each_group,
-    get_uniprot_data,
-    perform_dimensionality_reduction,
-    send_message_save_thread,
-    try_to_set_api_key,
-    turn_args_to_float,
-    wait_for_run_completion,
-)
-=======
-from alphastats.gui.utils.uniprot_utils import get_uniprot_data, extract_data
-from alphastats.loader.MaxQuantLoader import MaxQuantLoader
 from alphastats.DataSet import DataSet
 from alphastats.gui.utils.ui_helper import StateKeys
+from alphastats.gui.utils.uniprot_utils import extract_data, get_uniprot_data
+from alphastats.loader.MaxQuantLoader import MaxQuantLoader
 
 if StateKeys.GENE_TO_PROT_ID not in st.session_state:
     st.session_state[StateKeys.GENE_TO_PROT_ID] = {}
 
->>>>>>> 629b03cd
 
 logger = logging.getLogger(__name__)
 
