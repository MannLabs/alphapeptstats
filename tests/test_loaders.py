--- conflicted
+++ resolved
@@ -192,14 +192,12 @@
         cls.obj = FragPipeLoader(file="testfiles/fragpipe/combined_proteins.tsv")
         cls.df_dim = (10, 37)
 
-<<<<<<< HEAD
-=======
+
 class TestmzTabLoader(BaseTestLoader.BaseTest):
     @classmethod
     def setUpClass(cls):
         cls.obj = mzTabLoader(file="testfiles/mzTab/test.mztab")
         cls.df_dim = (283, 265)
->>>>>>> be877216
 
 class TestSpectronautLoader(BaseTestLoader.BaseTest):
     @classmethod
