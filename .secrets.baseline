--- conflicted
+++ resolved
@@ -159,19 +159,6 @@
         "is_secret": false
       }
     ],
-<<<<<<< HEAD
-    "alphastats/llm/llm_integration.py": [
-      {
-        "type": "Secret Keyword",
-        "filename": "alphastats/llm/llm_integration.py",
-        "hashed_secret": "c1c839bf599c6321da8dc27c78249d03b9915de3",
-        "is_verified": false,
-        "line_number": 122,
-        "is_secret": false
-      }
-    ],
-=======
->>>>>>> a091a47a
     "docs/workflow_mq.html": [
       {
         "type": "Base64 High Entropy String",
@@ -183,9 +170,5 @@
       }
     ]
   },
-<<<<<<< HEAD
-  "generated_at": "2025-05-23T09:16:19Z"
-=======
   "generated_at": "2025-06-03T09:27:18Z"
->>>>>>> a091a47a
 }