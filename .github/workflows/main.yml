<<<<<<< HEAD
name: CI pipeline

on: [push, pull_request]
=======
name: CI
on: [push, pull_request, workflow_dispatch]
>>>>>>> fe4f89af
jobs:
  build:
    runs-on: ubuntu-latest
    strategy:
      matrix:
        python-version: ["3.7", "3.8", "3.9", "3.10"]

    steps:
    - uses: actions/checkout@v2
    - name: Set up Python ${{ matrix.python-version }}
    - uses: actions/setup-python@v4
      with:
         python-version: ${{ matrix.python-version }}
    - name: Install dependencies
      run: |
        python -m pip install --upgrade pip
        pip install coverage
        pip install wheel
    - name: Build package
      run: |
        pip wheel .
    - name: Test installation
        pip install -e.
    - name: Run tests
      run: |
        coverage run -m unittest
    - name: Upload Coverage to Codecov
      uses: codecov/codecov-action@v2
      
<|MERGE_RESOLUTION|>--- conflicted
+++ resolved
@@ -1,11 +1,8 @@
-<<<<<<< HEAD
+
 name: CI pipeline
 
-on: [push, pull_request]
-=======
-name: CI
 on: [push, pull_request, workflow_dispatch]
->>>>>>> fe4f89af
+
 jobs:
   build:
     runs-on: ubuntu-latest
